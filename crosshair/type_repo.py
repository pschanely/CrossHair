import collections
import inspect
import sys
from typing import Dict, List, Optional, Type
import z3  # type: ignore

_MAP: Optional[Dict[type, List[type]]] = None

_IGNORED_MODULE_ROOTS = {
    # CrossHair will get confused if we try to proxy our own types:
    "crosshair",
    "z3",
    # These are disabled for performance or type search effectiveness:
    "hypothesis",
    "pkg_resources",
    "pytest",
    "py",  # (part of pytest)
}


def _add_class(cls: type) -> None:
    """Add a class just for testing purposes."""
    global _MAP
    get_subclass_map()  # ensure we're initialized
    assert _MAP is not None
    for base in cls.__bases__:
        subs = _MAP[base]
        if cls not in subs:
            subs.append(cls)


_UNSAFE_MEMBERS = frozenset(
    ["__copy___", "__deepcopy__", "__reduce_ex__", "__reduce__"]
)


def _class_known_to_be_copyable(cls: type) -> bool:
    if _UNSAFE_MEMBERS & cls.__dict__.keys():
        return False
    return True


def get_subclass_map() -> Dict[type, List[type]]:
    """
    Crawl all types presently in memory and makes a map from parent to child classes.

    Only direct children are included.
    Does not yet handle "protocol" subclassing (eg "Iterator", "Mapping", etc).
    """
    global _MAP
    if _MAP is None:
        classes = set()
        for module_name, module in list(sys.modules.items()):
            if module_name.split(".", 1)[0] in _IGNORED_MODULE_ROOTS:
                continue
            if module is None:
                # We set the internal _datetime module to None, ensuring that
                # we don't load the C implementation.
                continue
            try:
                module_classes = inspect.getmembers(module, inspect.isclass)
            except ImportError:
                continue
            for _, cls in module_classes:
                if _class_known_to_be_copyable(cls):
                    classes.add(cls)
        subclass = collections.defaultdict(list)
        for cls in classes:
            for base in cls.__bases__:
                if base in classes:
                    subclass[base].append(cls)
        _MAP = subclass
    return _MAP


def rebuild_subclass_map():
    global _MAP
    _MAP = None


def _make_maybe_sort():
    datatype = z3.Datatype("optional_bool")
    datatype.declare("yes")
    datatype.declare("no")
    datatype.declare("exception")
    return datatype.create()


MAYBE_SORT = _make_maybe_sort()


def _pyissubclass(pytype1: Type, pytype2: Type) -> z3.ExprRef:
    try:
        return MAYBE_SORT.yes if issubclass(pytype1, pytype2) else MAYBE_SORT.no
    except:
        return MAYBE_SORT.exception


PYTYPE_SORT = z3.DeclareSort("pytype_sort")

SMT_SUBTYPE_FN = z3.Function(
    "pytype_sort_subtype", PYTYPE_SORT, PYTYPE_SORT, MAYBE_SORT
)


class SymbolicTypeRepository:
    pytype_to_smt: Dict[Type, z3.ExprRef]

    def __init__(self, solver: z3.Solver):
        self.pytype_to_smt = {}
        self.solver = solver

    def smt_can_subclass(self, typ1: z3.ExprRef, typ2: z3.ExprRef) -> z3.ExprRef:
        return SMT_SUBTYPE_FN(typ1, typ2) != MAYBE_SORT.exception

    def smt_issubclass(self, typ1: z3.ExprRef, typ2: z3.ExprRef) -> z3.ExprRef:
        return SMT_SUBTYPE_FN(typ1, typ2) == MAYBE_SORT.yes

    def get_type(self, typ: Type) -> z3.ExprRef:
        pytype_to_smt = self.pytype_to_smt
        if typ not in pytype_to_smt:
            stmts = []
            expr = z3.Const(f"typrepo_{typ.__qualname__}_{id(typ):x}", PYTYPE_SORT)
            for other_pytype, other_expr in pytype_to_smt.items():
                stmts.append(other_expr != expr)
                stmts.append(
                    SMT_SUBTYPE_FN(expr, other_expr) == _pyissubclass(typ, other_pytype)
                )
                stmts.append(
                    SMT_SUBTYPE_FN(other_expr, expr) == _pyissubclass(other_pytype, typ)
                )
<<<<<<< HEAD
            stmts.append(SMT_SUBTYPE_FN(expr, expr) == True)  # noqa
=======
            stmts.append(SMT_SUBTYPE_FN(expr, expr) == _pyissubclass(typ, typ))
>>>>>>> 3be693da
            self.solver.add(stmts)
            pytype_to_smt[typ] = expr
        return pytype_to_smt[typ]<|MERGE_RESOLUTION|>--- conflicted
+++ resolved
@@ -129,11 +129,7 @@
                 stmts.append(
                     SMT_SUBTYPE_FN(other_expr, expr) == _pyissubclass(other_pytype, typ)
                 )
-<<<<<<< HEAD
-            stmts.append(SMT_SUBTYPE_FN(expr, expr) == True)  # noqa
-=======
             stmts.append(SMT_SUBTYPE_FN(expr, expr) == _pyissubclass(typ, typ))
->>>>>>> 3be693da
             self.solver.add(stmts)
             pytype_to_smt[typ] = expr
         return pytype_to_smt[typ]