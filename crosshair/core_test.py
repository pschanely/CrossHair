import dataclasses
import inspect
import re
import sys
import unittest
<<<<<<< HEAD
from typing import (
    Any,
    Dict,
    FrozenSet,
    Generic,
    NamedTuple,
    Optional,
    Sequence,
    Set,
    Type,
    TypeVar,
)
=======
import time
from typing import *
>>>>>>> 3be693da

import pytest  # type: ignore

import crosshair
from crosshair.core import deep_realize
from crosshair.core import get_constructor_signature
from crosshair.core import is_deeply_immutable
from crosshair.core import proxy_for_type
from crosshair.core import proxy_for_class
from crosshair.core import run_checkables
from crosshair.core_and_libs import (
    AnalysisKind,
    List,
    MessageType,
    analyze_any,
    analyze_class,
    analyze_function,
    standalone_statespace,
)
from crosshair.fnutil import walk_qualname
from crosshair.fnutil import FunctionInfo
from crosshair.options import AnalysisOptionSet
from crosshair.options import DEFAULT_OPTIONS
from crosshair.test_util import check_ok
from crosshair.test_util import check_exec_err
from crosshair.test_util import check_post_err
from crosshair.test_util import check_fail
from crosshair.test_util import check_unknown
from crosshair.test_util import check_messages
from crosshair.test_util import check_states
from crosshair.tracers import NoTracing
from crosshair import type_repo
from crosshair.util import CrosshairInternal, set_debug

try:
    import icontract
except:
    icontract = None  # type: ignore

try:
    import hypothesis
except:
    hypothesis = None  # type: ignore


@dataclasses.dataclass
class Pokeable:
    """
    inv: self.x >= 0
    """

    x: int = 1

    def poke(self) -> None:
        """
        post[self]: True
        """
        self.x += 1

    def wild_pokeby(self, amount: int) -> None:
        """
        post[self]: True
        """
        self.x += amount

    def safe_pokeby(self, amount: int) -> None:
        """
        pre: amount >= 0
        post[self]: True
        """
        self.x += amount


def remove_smallest_with_asserts(numbers: List[int]) -> None:
    assert len(numbers) > 0
    smallest = min(numbers)
    numbers.remove(smallest)
    assert len(numbers) == 0 or min(numbers) > smallest


if icontract:

    @icontract.snapshot(lambda lst: lst[:])
    @icontract.ensure(lambda OLD, lst, value: lst == OLD.lst + [value])
    def icontract_appender(lst: List[int], value: int) -> None:
        lst.append(value)
        lst.append(1984)  # bug

    @icontract.invariant(lambda self: self.x > 0)
    class IcontractA(icontract.DBC):
        def __init__(self) -> None:
            self.x = 10

        @icontract.require(lambda x: x % 2 == 0)
        def weakenedfunc(self, x: int) -> None:
            pass

        def __repr__(self) -> str:
            return "instance of A"

    @icontract.invariant(lambda self: self.x < 100)
    class IcontractB(IcontractA):
        def break_parent_invariant(self):
            self.x = -1

        def break_my_invariant(self):
            self.x = 101

        @icontract.require(lambda x: x % 3 == 0)
        def weakenedfunc(self, x: int) -> None:
            pass

        def __repr__(self) -> str:
            return f"instance of B({self.x})"


class ShippingContainer:
    container_weight = 4

    def total_weight(self) -> int:
        """post: _ < 10"""
        return self.cargo_weight() + self.container_weight

    def cargo_weight(self) -> int:
        return 0

    def __repr__(self):
        return type(self).__name__ + "()"


class OverloadedContainer(ShippingContainer):
    """
    We use this example to demonstrate messaging when an override breaks
    the contract of a different method.
    """

    def cargo_weight(self) -> int:
        return 9


class Cat:
    def size(self) -> int:
        return 1


class BiggerCat(Cat):
    def size(self) -> int:
        return 2


class PersonTuple(NamedTuple):
    name: str
    age: int


class PersonWithoutAttributes:
    def __init__(self, name: str, age: int):
        self.name = name
        self.age = age


NOW = 1000


@dataclasses.dataclass
class Person:
    """
    Contains various features that we expect to be successfully checkable.

    inv: True # TODO: test that NameError in invariant does the right thing
    """

    name: str
    birth: int

    def _getage(self):
        return NOW - self.birth

    def _setage(self, newage):
        self.birth = NOW - newage

    def _delage(self):
        del self.birth

    age = property(_getage, _setage, _delage, "Age of person")

    def abstract_operation(self):
        """
        post: False # doesn't error because the method is "abstract"
        """
        raise NotImplementedError

    def a_regular_method(self):
        """post: True"""

    @classmethod
    def a_class_method(cls, x):
        """post: cls == Person"""

    @staticmethod
    def a_static_method():
        """post: True"""


class AirSample:
    # NOTE: we don't use an enum here because we want to use pure symbolic containers
    # in our tests.
    CLEAN = 0
    SMOKE = 1
    CO2 = 2


@dataclasses.dataclass
class SmokeDetector:
    """inv: not (self._is_plugged_in and self._in_original_packaging)"""

    _in_original_packaging: bool
    _is_plugged_in: bool

    def signaling_alarm(self, air_samples: List[int]) -> bool:
        """
        pre: self._is_plugged_in
        post: implies(AirSample.SMOKE in air_samples, _ == True)
        """
        return AirSample.SMOKE in air_samples


class Measurer:
    def measure(self, x: int) -> str:
        """
        post: _ == self.measure(-x)
        """
        return "small" if x <= 10 else "large"


def _(x: int) -> "ClassWithExplicitSignature":
    ...


class ClassWithExplicitSignature:
    __signature__ = inspect.signature(_)

    def __init__(self, *a):
        self.x = a[0]


A_REFERENCED_THING = 42


@dataclasses.dataclass(repr=False)
class ReferenceHoldingClass:
    """
    inv: self.item != A_REFERENCED_THING
    """

    item: str


def fibb(x: int) -> int:
    """
    pre: x>=0
    post[]: _ < 3
    """
    if x <= 2:
        return 1
    r1, r2 = fibb(x - 1), fibb(x - 2)
    ret = r1 + r2
    return ret


def reentrant_precondition(minx: int):
    """pre: reentrant_precondition(minx - 1)"""
    return minx <= 10


def recursive_example(x: int) -> bool:
    """
    pre: x >= 0
    post[]:
        __old__.x >= 0  # just to confirm __old__ works in recursive cases
        _ == True
    """
    if x == 0:
        return True
    else:
        return recursive_example(x - 1)


class RegularInt:
    def __new__(self, num: "int"):
        return num


class UnitTests(unittest.TestCase):
    def test_get_constructor_signature_with_new(self):
        self.assertIs(RegularInt(7), 7)
        params = get_constructor_signature(RegularInt).parameters
        self.assertEqual(len(params), 1)
        self.assertEqual(params["num"].name, "num")
        self.assertEqual(params["num"].annotation, int)


class ProxiedObjectTest(unittest.TestCase):
    def test_proxy_alone(self) -> None:
        def f(pokeable: Pokeable) -> None:
            """
            post[pokeable]: pokeable.x > 0
            """
            pokeable.poke()

        self.assertEqual(*check_ok(f))

    def test_proxy_in_list(self) -> None:
        def f(pokeables: List[Pokeable]) -> None:
            """
            pre: len(pokeables) == 1
            post: all(p.x > 0 for p in pokeables)
            """
            for pokeable in pokeables:
                pokeable.poke()

        self.assertEqual(*check_ok(f))

    def test_class_with_explicit_signature(self) -> None:
        def f(c: ClassWithExplicitSignature) -> int:
            """post: _ != 42"""
            return c.x

        # pydantic sets __signature__ on the class, so we look for that as well as on
        # __init__ (see https://github.com/samuelcolvin/pydantic/pull/1034)
        self.assertEqual(*check_fail(f))


def test_preconditioned_init():
    class Penguin:
        _age: int

        def __init__(self, age: int):
            """pre: age >= 1"""
            self._age = age

    def f(p: Penguin) -> int:
        """post: _ != 0"""
        return p._age

    actual, expected = check_ok(f)
    assert actual == expected


def test_class_proxies_are_created_through_constructor():
    class Penguin:
        can_swim: bool

        def __init__(self):
            self.can_swim = True

    with standalone_statespace as space:
        with NoTracing():  # (because following function resumes tracing)
            p = proxy_for_class(Penguin, "p")
        # `can_swim` is locked to True
        assert p.can_swim is True


class ObjectsTest(unittest.TestCase):
    def test_obj_member_fail(self) -> None:
        def f(foo: Pokeable) -> int:
            """
            pre: 0 <= foo.x <= 4
            post[foo]: _ < 5
            """
            foo.poke()
            foo.poke()
            return foo.x

        self.assertEqual(*check_fail(f))

    def test_obj_member_nochange_ok(self) -> None:
        def f(foo: Pokeable) -> int:
            """post: _ == foo.x"""
            return foo.x

        self.assertEqual(*check_ok(f))

    def test_obj_member_change_ok(self) -> None:
        def f(foo: Pokeable) -> int:
            """
            pre: foo.x >= 0
            post[foo]: foo.x >= 2
            """
            foo.poke()
            foo.poke()
            return foo.x

        self.assertEqual(*check_ok(f))

    def test_obj_member_change_detect(self) -> None:
        def f(foo: Pokeable) -> int:
            """
            pre: foo.x > 0
            post[]: True
            """
            foo.poke()
            return foo.x

        self.assertEqual(*check_post_err(f))

    def test_example_second_largest(self) -> None:
        def second_largest(items: List[int]) -> int:
            """
            pre: len(items) == 3  # (length is to cap runtime)
            post: _ == sorted(items)[-2]
            """
            next_largest, largest = items[:2]
            if largest < next_largest:
                next_largest, largest = largest, next_largest

            for item in items[2:]:
                if item > largest:
                    largest, next_largest = (item, largest)
                elif item > next_largest:
                    next_largest = item
            return next_largest

        self.assertEqual(*check_ok(second_largest))

    def test_pokeable_class(self) -> None:
        messages = analyze_class(Pokeable)
        line = Pokeable.wild_pokeby.__code__.co_firstlineno
        self.assertEqual(
            *check_messages(messages, state=MessageType.POST_FAIL, line=line, column=0)
        )

    def test_person_class(self) -> None:
        messages = analyze_class(Person)
        self.assertEqual(*check_messages(messages, state=MessageType.CONFIRMED))

    def test_methods_directly(self) -> None:
        # Running analysis on individual methods directly works a little
        # differently, especially for staticmethod/classmethod. Confirm these
        # don't explode:
        messages = analyze_any(
            walk_qualname(Person, "a_regular_method"),
            AnalysisOptionSet(per_condition_timeout=5),
        )
        self.assertEqual(*check_messages(messages, state=MessageType.CONFIRMED))

    def test_class_method(self) -> None:
        messages = analyze_any(
            walk_qualname(Person, "a_class_method"),
            AnalysisOptionSet(per_condition_timeout=5),
        )
        self.assertEqual(*check_messages(messages, state=MessageType.CONFIRMED))

    def test_static_method(self) -> None:
        messages = analyze_any(
            walk_qualname(Person, "a_static_method"),
            AnalysisOptionSet(per_condition_timeout=5),
        )
        self.assertEqual(*check_messages(messages, state=MessageType.CONFIRMED))

    def test_extend_namedtuple(self) -> None:
        def f(p: PersonTuple) -> PersonTuple:
            """
            post: _.age != 222
            """
            return PersonTuple(p.name, p.age + 1)

        self.assertEqual(*check_fail(f))

    def test_without_typed_attributes(self) -> None:
        def f(p: PersonWithoutAttributes) -> PersonWithoutAttributes:
            """
            post: _.age != 222
            """
            return PersonTuple(p.name, p.age + 1)  # type: ignore

        self.assertEqual(*check_fail(f))

    def test_property(self) -> None:
        def f(p: Person) -> None:
            """
            pre: 0 <= p.age < 100
            post[p]: p.birth + p.age == NOW
            """
            assert p.age == NOW - p.birth
            oldbirth = p.birth
            p.age = p.age + 1
            assert oldbirth == p.birth + 1

        self.assertEqual(*check_ok(f))

    def test_readonly_property_contract(self) -> None:
        class Clock:
            @property
            def time(self) -> int:
                """post: _ == self.time"""
                return 120

        messages = analyze_class(Clock)
        self.assertEqual(*check_messages(messages, state=MessageType.CONFIRMED))

    def test_typevar(self) -> None:
        T = TypeVar("T")

        @dataclasses.dataclass
        class MaybePair(Generic[T]):
            """
            inv: (self.left is None) == (self.right is None)
            """

            left: Optional[T]
            right: Optional[T]

            def setpair(self, left: Optional[T], right: Optional[T]):
                """post[self]: True"""
                if (left is None) ^ (right is None):
                    raise ValueError(
                        "Populate both values or neither value in the pair"
                    )
                self.left, self.right = left, right

        messages = analyze_function(
            FunctionInfo(MaybePair, "setpair", MaybePair.__dict__["setpair"])
        )
        self.assertEqual(*check_messages(messages, state=MessageType.EXEC_ERR))

    def test_bad_invariant(self):
        class WithBadInvariant:
            """
            inv: self.item == 7
            """

            def do_a_thing(self) -> None:
                pass

        self.assertEqual(
            *check_messages(
                analyze_class(WithBadInvariant), state=MessageType.PRE_UNSAT
            )
        )

    def test_expr_name_resolution(self):
        """
        dataclass() generates several methods. It can be tricky to ensure
        that invariants for these methods can resolve names in the
        correct namespace.
        """
        self.assertEqual(
            *check_messages(
                analyze_class(ReferenceHoldingClass), state=MessageType.CONFIRMED
            )
        )

    def test_inheritance_base_class_ok(self):
        self.assertEqual(
            *check_messages(analyze_class(SmokeDetector), state=MessageType.CONFIRMED)
        )

    def test_super(self):
        class FooDetector(SmokeDetector):
            def signaling_alarm(self, air_samples: List[int]):
                return super().signaling_alarm(air_samples)

        self.assertEqual(
            *check_messages(analyze_class(FooDetector), state=MessageType.CONFIRMED)
        )

    def test_use_inherited_postconditions(self):
        class CarbonMonoxideDetector(SmokeDetector):
            def signaling_alarm(self, air_samples: List[int]) -> bool:
                """
                post: implies(AirSample.CO2 in air_samples, _ == True)
                """
                return AirSample.CO2 in air_samples  # fails: does not detect smoke

        self.assertEqual(
            *check_messages(
                analyze_class(CarbonMonoxideDetector), state=MessageType.POST_FAIL
            )
        )

    # TODO: fix
    def TODO_test_inherited_preconditions_overridable(self):
        class SmokeDetectorWithBattery(SmokeDetector):
            _battery_power: int

            def signaling_alarm(self, air_samples: List[int]) -> bool:
                """
                pre: self._battery_power > 0 or self._is_plugged_in
                """
                return "smoke" in air_samples

        self.assertEqual(
            *check_messages(
                analyze_class(SmokeDetectorWithBattery), state=MessageType.CONFIRMED
            )
        )

    def test_use_subclasses_of_arguments(self):
        # Even though the argument below is typed as the base class, the fact
        # that a faulty implementation exists is enough to produce a
        # counterexample:
        def f(foo: Cat) -> int:
            """post: _ == 1"""
            return foo.size()

        # Type repo doesn't load crosshair classes by default; load manually:
        type_repo._add_class(Cat)
        type_repo._add_class(BiggerCat)
        self.assertEqual(*check_fail(f))

    def test_check_parent_conditions(self):
        # Ensure that conditions of parent classes are checked in children
        # even when not overridden.
        class Parent:
            def size(self) -> int:
                return 1

            def amount_smaller(self, other_size: int) -> int:
                """
                pre: other_size >= 1
                post: _ >= 0
                """
                return other_size - self.size()

        class Child(Parent):
            def size(self) -> int:
                return 2

        messages = analyze_class(Child)
        self.assertEqual(*check_messages(messages, state=MessageType.POST_FAIL))

    @pytest.mark.skipif(sys.version_info < (3, 8), reason="Python 3.8+ required")
    def test_final_with_concrete_proxy(self):
        from typing import Final

        class FinalCat:
            legs: Final[int] = 4

            def __repr__(self):
                return f"FinalCat with {self.legs} legs"

        def f(cat: FinalCat, strides: int) -> int:
            """
            pre: strides > 0
            post: __return__ >= 4
            """
            return strides * cat.legs

        self.assertEqual(*check_ok(f))

    # TODO: precondition strengthening check
    def TODO_test_cannot_strengthen_inherited_preconditions(self):
        class PowerHungrySmokeDetector(SmokeDetector):
            _battery_power: int

            def signaling_alarm(self, air_samples: List[int]) -> bool:
                """
                pre: self._is_plugged_in
                pre: self._battery_power > 0
                """
                return "smoke" in air_samples

        self.assertEqual(
            *check_messages(
                analyze_class(PowerHungrySmokeDetector), state=MessageType.PRE_INVALID
            )
        )

    def test_container_typevar(self) -> None:
        T = TypeVar("T")

        def f(s: Sequence[T]) -> Dict[T, T]:
            """post: len(_) == len(s)"""
            return dict(zip(s, s))

        # (sequence could contain duplicate items)
        self.assertEqual(*check_fail(f))

    def test_typevar_bounds_fail(self) -> None:
        T = TypeVar("T")

        def f(x: T) -> int:
            """post:True"""
            return x + 1  # type: ignore

        self.assertEqual(*check_exec_err(f))

    def test_typevar_bounds_ok(self) -> None:
        B = TypeVar("B", bound=int)

        def f(x: B) -> int:
            """post:True"""
            return x + 1

        self.assertEqual(*check_ok(f))

    def test_any(self) -> None:
        def f(x: Any) -> bool:
            """post: True"""
            return x is None

        self.assertEqual(*check_ok(f))

    def test_meeting_class_preconditions(self) -> None:
        def f() -> int:
            """
            post: _ == -1
            """
            pokeable = Pokeable(0)
            pokeable.safe_pokeby(-1)
            return pokeable.x

        analyze_function(f)
        # TODO: this doesn't test anything?

    def test_enforced_fn_preconditions(self) -> None:
        def f(x: int) -> bool:
            """post: _ == True"""
            return bool(fibb(x)) or True

        self.assertEqual(*check_exec_err(f))

    def test_generic_object(self) -> None:
        def f(thing: object):
            """post: True"""
            if isinstance(thing, SmokeDetector):
                return thing._is_plugged_in
            return False

        self.assertEqual(*check_unknown(f))


def get_natural_number() -> int:
    """post: _ >= 0"""
    # crosshair: specs_complete=True
    return 1


def test_specs_complete():
    def f() -> int:
        """post: _"""
        return get_natural_number()

    (actual, expected) = check_messages(
        analyze_function(f),
        state=MessageType.POST_FAIL,
        message="false when calling f() "
        "with crosshair.patch_to_return({"
        "crosshair.core_test.get_natural_number: [0]}) "
        "(which returns 0)",
    )
    assert actual == expected

    # also check that it reproduces!:
    assert get_natural_number() == 1
    with crosshair.patch_to_return({crosshair.core_test.get_natural_number: [0]}):
        assert get_natural_number() == 0


def test_access_class_method_on_symbolic_type():
    with standalone_statespace as space:
        person = proxy_for_type(Type[Person], "p")
        person.a_class_method(42)  # Just check that this don't explode


class BehaviorsTest(unittest.TestCase):
    def test_syntax_error(self) -> None:
        def f(x: int) -> int:
            """pre: x && x"""

        self.assertEqual(
            *check_messages(analyze_function(f), state=MessageType.SYNTAX_ERR)
        )

    def test_invalid_raises(self) -> None:
        def f(x: int) -> int:
            """raises: NotExistingError"""
            return x

        self.assertEqual(
            *check_messages(analyze_function(f), state=MessageType.SYNTAX_ERR)
        )

    def test_raises_ok(self) -> None:
        def f() -> bool:
            """
            raises: IndexError, NameError
            post: __return__
            """
            raise IndexError()
            return True

        self.assertEqual(*check_ok(f))

    def test_optional_can_be_none_fail(self) -> None:
        def f(n: Optional[Pokeable]) -> bool:
            """post: _"""
            return isinstance(n, Pokeable)

        self.assertEqual(*check_fail(f))

    def test_implicit_heapref_conversions(self) -> None:
        def f(foo: List[List]) -> None:
            """
            pre: len(foo) > 0
            post: True
            """
            foo[0].append(42)

        self.assertEqual(*check_ok(f))

    def test_nonuniform_list_types_1(self) -> None:
        def f(a: List[object], b: List[int]) -> List[object]:
            """
            pre: len(b) == 5  # constraint for performance
            post: b[0] not in _
            """
            ret = a + b[1:]  # type: ignore
            return ret

        self.assertEqual(*check_fail(f))

    def test_nonuniform_list_types_2(self) -> None:
        def f(a: List[object], b: List[int]) -> List[object]:
            """
            pre: len(b) == 5  # constraint for performance
            post: b[-1] not in _
            """
            return a + b[:-1]  # type: ignore

        self.assertEqual(*check_fail(f))

    def test_varargs_fail(self) -> None:
        def f(x: int, *a: str, **kw: bool) -> int:
            """post: _ > x"""
            return x + len(a) + (42 if kw else 0)

        self.assertEqual(*check_fail(f))

    def test_varargs_ok(self) -> None:
        def f(x: int, *a: str, **kw: bool) -> int:
            """post: _ >= x"""
            return x + len(a) + (42 if kw else 0)

        self.assertEqual(*check_unknown(f))

    def test_recursive_fn_fail(self) -> None:
        self.assertEqual(*check_fail(fibb))

    def test_recursive_fn_ok(self) -> None:
        self.assertEqual(*check_ok(recursive_example))

    def test_recursive_postcondition_ok(self) -> None:
        def f(x: int) -> int:
            """post: _ == f(-x)"""
            return x * x

        self.assertEqual(*check_ok(f))

    def test_reentrant_precondition(self) -> None:
        # Really, we're just ensuring that we don't stack-overflow here.
        self.assertEqual(*check_ok(reentrant_precondition))

    def test_recursive_postcondition_enforcement_suspension(self) -> None:
        messages = analyze_class(Measurer)
        self.assertEqual(*check_messages(messages, state=MessageType.POST_FAIL))

    def test_short_circuiting(self) -> None:
        # Some operations are hard to deal with symbolically, like hashes.
        # CrossHair will sometimes "short-circuit" functions, in hopes that the
        # function body isn't required to prove the postcondition.
        # This is an example of such a case.
        def f(x: str) -> int:
            """post: _ == 0"""
            a = hash(x)
            b = 7
            # This is zero no matter what the hashes are:
            return (a + b) - (b + a)

        self.assertEqual(*check_ok(f))

    def test_error_message_in_unrelated_method(self) -> None:
        messages = analyze_class(OverloadedContainer)
        line = ShippingContainer.total_weight.__code__.co_firstlineno + 1
        self.assertEqual(
            *check_messages(
                messages,
                state=MessageType.POST_FAIL,
                message="false when calling total_weight(OverloadedContainer()) (which returns 13)",
                line=line,
            )
        )

    def test_error_message_has_unmodified_args(self) -> None:
        def f(foo: List[Pokeable]) -> None:
            """
            pre: len(foo) == 1
            pre: foo[0].x == 10
            post[foo]: foo[0].x == 12
            """
            foo[0].poke()

        self.assertEqual(
            *check_messages(
                analyze_function(f),
                state=MessageType.POST_FAIL,
                message="false when calling f([Pokeable(x=10)])",
            )
        )

    # TODO: List[List] involves no HeapRefs
    def TODO_test_potential_circular_references(self) -> None:
        # TODO?: potential aliasing of input argument data?
        def f(foo: List[List], thing: object) -> None:
            """
            pre: len(foo) == 2
            pre: len(foo[0]) == 1
            pre: len(foo[1]) == 1
            post: len(foo[1]) == 1
            """
            foo[0].append(object())  # TODO: using 42 yields a z3 sort error

        self.assertEqual(*check_ok(f))

    def test_nonatomic_comparison(self) -> None:
<<<<<<< HEAD
        def f(x: int, ls: List[str]) -> bool:
            """post: not _"""
            return ls == x
=======
        def f(x: int, l: List[str]) -> bool:
            """post: not _"""
            return l == x
>>>>>>> 3be693da

        self.assertEqual(*check_ok(f))

    def test_difficult_equality(self) -> None:
        def f(x: Dict[FrozenSet[float], int]) -> bool:
            """post: not _"""
            return x == {frozenset({10.0}): 1}

        self.assertEqual(*check_fail(f))

    def test_nondeterminisim_detected(self) -> None:
        _GLOBAL_THING = [True]

        def f(i: int) -> int:
            """post: True"""
<<<<<<< HEAD
            if i > 0:
                _GLOBAL_THING[0] = not _GLOBAL_THING[0]
            else:
                _GLOBAL_THING[0] = not _GLOBAL_THING[0]
=======
            _GLOBAL_THING[0] = not _GLOBAL_THING[0]
>>>>>>> 3be693da
            if _GLOBAL_THING[0]:
                return -i if i < 0 else i
            else:
                return -i if i < 0 else i

        self.assertEqual(*check_exec_err(f, "NotDeterministic"))

    def test_old_works_in_invariants(self) -> None:
        @dataclasses.dataclass
        class FrozenApples:
            """inv: self.count == __old__.self.count"""

            count: int

            def add_one(self):
                self.count += 1

        messages = analyze_class(FrozenApples)
        self.assertEqual(*check_messages(messages, state=MessageType.POST_FAIL))

        # Also confirm we can create one as an argument:
        def f(a: FrozenApples) -> int:
            """post: True"""
            return 0

        self.assertEqual(*check_ok(f))

    def test_class_patching_is_undone(self) -> None:
        # CrossHair does a lot of monkey matching of classes
        # with contracts. Ensure that gets undone.
        original_container = ShippingContainer.__dict__.copy()
        original_overloaded = OverloadedContainer.__dict__.copy()
        run_checkables(analyze_class(OverloadedContainer))
        for k, v in original_container.items():
            self.assertIs(ShippingContainer.__dict__[k], v)
        for k, v in original_overloaded.items():
            self.assertIs(OverloadedContainer.__dict__[k], v)

    def test_fallback_when_smt_values_out_themselves(self) -> None:
        def f(items: List[str]) -> str:
            """post: True"""
            return ",".join(items)

        self.assertEqual(*check_unknown(f))

    def test_unrelated_regex(self) -> None:
        def f(s: str) -> bool:
            """post: True"""
            return bool(re.match(r"(\d+)", s))

        self.assertEqual(*check_unknown(f))

    @pytest.mark.skip("Python 3.9+ is not supported yet")
    def test_new_style_type_hints(self):
        def f(ls: list[int]) -> List[int]:
            """
            pre: len(ls) == 2
            post: _[0] != 'a'
            """
            return ls

        self.assertEqual(*check_ok(f))


if icontract:

    class TestIcontract(unittest.TestCase):
        def test_icontract_basic(self):
            @icontract.ensure(lambda result, x: result > x)
            def some_func(x: int, y: int = 5) -> int:
                return x - y

            self.assertEqual(*check_fail(some_func))

        def test_icontract_snapshots(self):
            messages = analyze_function(
                icontract_appender,
                DEFAULT_OPTIONS.overlay(per_path_timeout=1.0),
            )
            line = icontract_appender.__wrapped__.__code__.co_firstlineno + 1
            self.assertEqual(
                *check_messages(
                    messages, state=MessageType.POST_FAIL, line=line, column=0
                )
            )

        def test_icontract_weaken(self):
            @icontract.require(lambda x: x in (2, 3))
            @icontract.ensure(lambda: True)
            def trynum(x: int):
                IcontractB().weakenedfunc(x)

            self.assertEqual(*check_ok(trynum))

        def test_icontract_class(self):
            messages = run_checkables(
                analyze_class(
                    IcontractB,
                    # TODO: why is this required?
                    DEFAULT_OPTIONS.overlay(analysis_kind=[AnalysisKind.icontract]),
                )
            )
            messages = {
                (m.state, m.line, m.message)
                for m in messages
                if m.state != MessageType.CONFIRMED
            }
            line_gt0 = (
                IcontractB.break_parent_invariant.__wrapped__.__code__.co_firstlineno
            )
            line_lt100 = (
                IcontractB.break_my_invariant.__wrapped__.__code__.co_firstlineno
            )
            self.assertEqual(
                messages,
                {
                    (
                        MessageType.POST_FAIL,
                        line_gt0,
                        '"@icontract.invariant(lambda self: self.x > 0)" yields false '
                        "when calling break_parent_invariant(instance of B(10))",
                    ),
                    (
                        MessageType.POST_FAIL,
                        line_lt100,
                        '"@icontract.invariant(lambda self: self.x < 100)" yields false '
                        "when calling break_my_invariant(instance of B(10))",
                    ),
                },
            )

        def test_icontract_nesting(self):
            @icontract.require(lambda name: name.startswith("a"))
            def innerfn(name: str):
                pass

            @icontract.ensure(lambda: True)
            @icontract.require(lambda name: len(name) > 0)
            def outerfn(name: str):
                innerfn("00" + name)

            self.assertEqual(
                *check_exec_err(
                    outerfn,
                    message_prefix="PreconditionFailed",
                )
            )


if hypothesis:

    @hypothesis.given(hypothesis.strategies.booleans())
    def foo(x):
        assert x

    def test_hypothesis_counterexample_text():
        messages = analyze_function(
            foo,
            DEFAULT_OPTIONS.overlay(
                analysis_kind=[AnalysisKind.hypothesis],
                max_iterations=10,
                per_condition_timeout=20,
                per_path_timeout=5,
            ),
        )
        actual, expected = check_messages(
            messages,
            state=MessageType.EXEC_ERR,
            message="AssertionError: assert False when calling foo(False)",
        )
        assert actual == expected


class TestAssertsMode(unittest.TestCase):
    def test_asserts(self):
        messages = analyze_function(
            remove_smallest_with_asserts,
            DEFAULT_OPTIONS.overlay(
                analysis_kind=[AnalysisKind.asserts],
                max_iterations=10,
                per_condition_timeout=5,
            ),
        )
        line = remove_smallest_with_asserts.__code__.co_firstlineno + 4
        self.assertEqual(
            *check_messages(messages, state=MessageType.EXEC_ERR, line=line, column=0)
        )


def test_unpickable_args() -> None:
    from threading import RLock  # RLock objects aren't copyable

    @dataclasses.dataclass
    class WithUnpickleableArg:
        x: int
        lock: RLock

    def dothing(foo: WithUnpickleableArg) -> int:
        """
        post: __return__ != 42
        """
        return foo.x

    assert check_states(dothing) == {MessageType.POST_FAIL}


def test_deep_realize():
    with standalone_statespace as space:
        x = proxy_for_type(int, "x")
        space.add(x.var == 4)

    @dataclasses.dataclass
    class Woo:
        stuff: Dict[str, int]

    woo = Woo({"": x})
    assert type(woo.stuff[""]) is not int
    realized = deep_realize(woo)
    assert type(realized.stuff[""]) is int
    assert realized.stuff[""] == 4


@pytest.mark.parametrize(
    "o", (4, "foo", 23.1, None, (12,), frozenset({1, 2}), ((), (4,)))
)
def test_is_deeply_immutable(o):
    with standalone_statespace:
        assert is_deeply_immutable(o)


@pytest.mark.parametrize("o", ({}, {1: 2}, [], (3, []), ("foo", (3, []))))
def test_is_not_deeply_immutable(o):
    with standalone_statespace:
        assert not is_deeply_immutable(o)


def profile():
    # This is a scratch area to run quick profiles.
    def f(x: int) -> int:
        """
        post: _ != 123456
        """
        return hash(x)

    assert check_states(f, AnalysisOptionSet(max_iterations=20)) == {
        MessageType.CANNOT_CONFIRM
    }


if __name__ == "__main__":
    if ("-v" in sys.argv) or ("--verbose" in sys.argv):
        set_debug(True)
    if "-p" in sys.argv:
        import time

        t0 = time.time()
        profile()
        print("check seconds:", time.time() - t0)
    elif "-t" in sys.argv:
        import cProfile

        cProfile.run("profile()", "out.pprof")
    else:
        unittest.main()<|MERGE_RESOLUTION|>--- conflicted
+++ resolved
@@ -3,23 +3,8 @@
 import re
 import sys
 import unittest
-<<<<<<< HEAD
-from typing import (
-    Any,
-    Dict,
-    FrozenSet,
-    Generic,
-    NamedTuple,
-    Optional,
-    Sequence,
-    Set,
-    Type,
-    TypeVar,
-)
-=======
 import time
 from typing import *
->>>>>>> 3be693da
 
 import pytest  # type: ignore
 
@@ -946,15 +931,9 @@
         self.assertEqual(*check_ok(f))
 
     def test_nonatomic_comparison(self) -> None:
-<<<<<<< HEAD
         def f(x: int, ls: List[str]) -> bool:
             """post: not _"""
             return ls == x
-=======
-        def f(x: int, l: List[str]) -> bool:
-            """post: not _"""
-            return l == x
->>>>>>> 3be693da
 
         self.assertEqual(*check_ok(f))
 
@@ -970,14 +949,7 @@
 
         def f(i: int) -> int:
             """post: True"""
-<<<<<<< HEAD
-            if i > 0:
-                _GLOBAL_THING[0] = not _GLOBAL_THING[0]
-            else:
-                _GLOBAL_THING[0] = not _GLOBAL_THING[0]
-=======
             _GLOBAL_THING[0] = not _GLOBAL_THING[0]
->>>>>>> 3be693da
             if _GLOBAL_THING[0]:
                 return -i if i < 0 else i
             else:
