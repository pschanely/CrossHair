from numbers import Integral
import operator
from typing import (
    Any,
    Callable,
    Dict,
    FrozenSet,
    List,
    Mapping,
    Optional,
    Sequence,
    Set,
    Tuple,
    Union,
)
import sys

import pytest  # type: ignore

from crosshair.core import realize
from crosshair.core_and_libs import analyze_function
from crosshair.core_and_libs import run_checkables
from crosshair.core_and_libs import MessageType
from crosshair.options import AnalysisOptionSet
from crosshair.test_util import compare_results
from crosshair.test_util import ResultComparison


def check_abs(x: float) -> ResultComparison:
    """post: _"""
    return compare_results(abs, x)


def check_ascii(x: object) -> ResultComparison:
    """post: _"""
    return compare_results(ascii, x)


def check_bin(x: Integral) -> ResultComparison:
    """post: _"""
    return compare_results(bin, x)


def check_callable(x: object) -> ResultComparison:
    """post: _"""
    return compare_results(callable, x)


def check_chr(x: int) -> ResultComparison:
    """post: _"""
    return compare_results(chr, x)


# NOTE: dir() is not expected to be compatible.


def check_divmod(x: Union[int, float]) -> ResultComparison:
    """post: _"""
    return compare_results(divmod, x)


def check_eval(expr: str):
    """
    pre: len(expr) == 1
    post: _
    """
    return compare_results(lambda e: eval(e, {}, {}), expr)


# NOTE: not patching exit()

# TODO: this fails; symbolic callables do not have correct behavior for
# inputs outside their expected domain.
# def check_filter(f: Callable[[int], bool], l: List[str]):
#    ''' post: _ '''
#    return compare_results(filter, f, l)


def check_float(o: Union[str, int, float]) -> ResultComparison:
    """post: _"""
    # TODO this isn't hitting most of the branches we care about right now.
    return compare_results(float, o)


def check_format(x: object, f: str) -> ResultComparison:
    """post: _"""
    return compare_results(format, x, f)


# CrossHair proxies don't have the same attributes as native:
# def check_getattr(o: object, n: str, d: object) -> ResultComparison:

# NOTE: not patching globals()

# CrossHair proxies don't have the same attributes as native:
# def check_hasattr(o: str, n: str) -> ResultComparison:


def check_hash(o: object) -> ResultComparison:
    """post: _"""
    return compare_results(hash, o)


# NOTE: not patching help()


def check_hex(o: int) -> ResultComparison:
    """post: _"""
    return compare_results(hex, o)


# NOTE: not testing id()
# NOTE: not testing input()


def check_int(o: Union[str, int, float]) -> ResultComparison:
    """post: _"""
    return compare_results(int, o)


def check_int_with_base(o: str, b: int) -> ResultComparison:
    """post: _"""
    return compare_results(int, o, b)


def check_isinstance(o: object, t: type) -> ResultComparison:
    """post: _"""
    return compare_results(isinstance, o, t)


def check_issubclass(o: object, t: type) -> ResultComparison:
    """post: _"""
    return compare_results(issubclass, o, t)


def check_iter(i: Union[str, List[int], Dict[int, int]]) -> ResultComparison:
    """post: _"""
    # Note that we don't check Set[int] because of unstable ordering.
    return compare_results(iter, i)


def check_len(
    s: Union[Dict[int, int], Tuple[int, ...], str, List[int], Set[int]]
) -> ResultComparison:
    """post: _"""
    return compare_results(len, s)


# NOTE: not testing license()
# NOTE: not testing locals()

# TODO: this fails; right now because symbolic callables have a bug that
# let's them realize inconsistently.
# def check_map(f: Callable[[int], str], l: List[int]):
#    ''' post: _ '''
#    return compare_results(map, f, l)


def check_max(
    x: Sequence, k: Optional[Callable[[Any], Any]], d: object
) -> ResultComparison:
    """post: _"""
    kw = {"default": d}
    if k is not None:
        kw["key"] = k
    return compare_results(max, x, **kw)


def check_min(x: Sequence) -> ResultComparison:
    """post: _"""
    return compare_results(min, x)


# NOTE: not testing next()


def check_oct(x: int) -> ResultComparison:
    """post: _"""
    return compare_results(oct, x)


# NOTE: not testing open()


def check_ord(x: str) -> ResultComparison:
    """post: _"""
    return compare_results(ord, x)


def check_print(o: object) -> ResultComparison:
    """post: _"""
    return compare_results(print, o)


def check_pow(
    b: Union[int, float], e: Union[int, float], m: Optional[int]
) -> ResultComparison:
    """post: _"""
    return compare_results(pow, b, e, m)


# NOTE: not testing quit()


def check_reversed(o: Union[List[int], Tuple[int]]) -> ResultComparison:
    """post: _"""
    return compare_results(reversed, o)


def check_repr(o: object) -> ResultComparison:
    """post: _"""
    return compare_results(repr, o)


def check_round_float(o: float, d: Optional[int]) -> ResultComparison:
    """post: _"""
    return compare_results(round, o, d)


def check_round_int(o: int, d: Optional[int]) -> ResultComparison:
    """post: _"""
    return compare_results(round, o, d)


# CrossHair proxies don't have the same attributes as native:
# def check_setattr(o: object, n: str, v: object) -> ResultComparison:


def check_sorted(s: Sequence) -> ResultComparison:
    """post: _"""
    return compare_results(sorted, s)


def check_sum(
    s: Union[Sequence[int], Sequence[float]],
    # i: Union[None, int, float]
) -> ResultComparison:
    """post: _"""
    return compare_results(sum, s)


# NOTE: not testing vars()


def check_zip(s: Sequence[Sequence[int]]) -> ResultComparison:
    """post: _"""
    return compare_results(lambda args: zip(*args), s)


# Check list methods


def check_list_index(
    lst: List[int], item: int, start: int, stop: int
) -> ResultComparison:
    """post: _"""
    return compare_results(lambda l, *a: l.index(*a), lst, item, start, stop)


# Check dict methods


def check_dict_iter(dictionary: Dict[int, int]) -> ResultComparison:
    """post: _"""
    return compare_results(lambda d: list(d), dictionary)


def check_dict_clear(dictionary: Dict[int, int]) -> ResultComparison:
    """post: _"""

    def checker(d):
        d.clear()
        return d

    return compare_results(checker, dictionary)


def check_dict_pop(dictionary: Dict[int, int], key: int) -> ResultComparison:
    """post: _"""

    def checker(d, k):
        x = d.pop(k)
        return (x, d)

    return compare_results(checker, dictionary, key)


def check_dict_popitem(dictionary: Dict[int, int]) -> ResultComparison:
    """post: _"""

    def checker(d):
        x = d.popitem()
        return (x, d)

    return compare_results(checker, dictionary)


def check_dict_update(left: Dict[int, int], right: Dict[int, int]) -> ResultComparison:
    """post: _"""

    def checker(d1, d2):
        d1.update(d2)
        return d1

    return compare_results(checker, left, right)


def check_dict_values(dictionary: Dict[int, int]) -> ResultComparison:
    """post: _"""
    # TODO: value views compare false even with new views from the same dict.
    # Ensure we match this behavior.
    return compare_results(lambda d: list(d.values()), dictionary)


# check set/frozenset methods


def check_set_eq(setobj: Set[int]) -> ResultComparison:
    """post: _"""
    return compare_results(lambda s: s, setobj)


def check_set_clear(setobj: Set[int]) -> ResultComparison:
    """post: _"""

    def checker(s):
        s.clear()
        return s

    return compare_results(checker, setobj)


def check_set_remove(setobj: Set[int], item: int) -> ResultComparison:
    """post: _"""

    def checker(s, i):
        s.remove(i)
        return realize(s)

    return compare_results(checker, setobj, item)


def check_set_add(setobj: Set[int], item: int) -> ResultComparison:
    """post: _"""

    def checker(s, i):
        s.add(i)
        return realize(s)

    return compare_results(checker, setobj, item)


def check_set_symmetric_difference_update(
    left: Set[int], right: Set[int]
) -> ResultComparison:
    """post: _"""

    def checker(left, right):
        left ^= right
        return sorted(left)

    return compare_results(checker, left, right)


def check_set_union_sorted(
    left: Union[Set[int], FrozenSet[int]], right: Union[Set[int], FrozenSet[int]]
) -> ResultComparison:
    """post: _"""
    # We check union-sorted, because realizing the set contents would suppress duplicates
    return compare_results(lambda l, r: sorted(l | r), left, right)


def check_set_difference(
    left: Union[Set[int], FrozenSet[int]], right: Union[Set[int], FrozenSet[int]]
) -> ResultComparison:
    """post: _"""
    return compare_results(lambda l, r: l - r, left, right)


def check_set_compare(
    left: Union[Set[int], FrozenSet[int]], right: Union[Set[int], FrozenSet[int]]
) -> ResultComparison:
    """post: _"""
    return compare_results(lambda l, r: l <= r, left, right)


# Check int methods


def check_int_bit_length(val: int):
    """post: _"""
    realize(val in range(-3, 3))
    return compare_results(lambda v: v.bit_length(), val)


def check_int_to_bytes(val: int, big: bool, signed: bool):
    """post: _"""
    realize(val == 2 ** 16)
    return compare_results(
        lambda v, b, s: v.to_bytes(2, "big" if b else "little", signed=s),
        val,
        big,
        signed,
    )


# Check string methods


def check_str_getitem_index(string: str, idx: int) -> ResultComparison:
    """post: _"""
    return compare_results(lambda s: s[idx], string)


def check_str_getitem_slice(string: str, start: int, end: int) -> ResultComparison:
    """post: _"""
    return compare_results(lambda s: s[start:end], string)


def check_str_capitalize(string: str) -> ResultComparison:
    """post: _"""
    return compare_results(lambda s: s.capitalize(), string)


def check_str_casefold(string: str) -> ResultComparison:
    """post: _"""
    return compare_results(lambda s: s.casefold(), string)


def check_str_center(string: str, fill: str) -> ResultComparison:
    """post: _"""
    return compare_results(lambda s, *a: s.center(*a), string, fill)


def check_str_contains(needle: str, haystack: str) -> ResultComparison:
    """post: _"""
    return compare_results(lambda n, h: n in h, needle, haystack)


def check_str_count(
    string: str, sub: str, start: Optional[int], end: Optional[int]
) -> ResultComparison:
    """post: _"""
    return compare_results(lambda s, *a: s.count(*a), string, sub, start, end)


def check_str_encode(string: str, encoding: str, errors: str) -> ResultComparison:
    """post: _"""
    return compare_results(lambda s, *a: s.encode(*a), string, encoding, errors)


def check_str_endswith(
    string: str, suffix: str, start: Optional[int], end: Optional[int]
) -> ResultComparison:
    """post: _"""
    return compare_results(
        lambda s, *a: s.endswith(*a),
        string,
    )


def check_str_expandtabs(string: str, tabsize: int) -> ResultComparison:
    """post: _"""
    return compare_results(lambda s, *a: s.expandtabs(*a), string, tabsize)


def check_str_find(
    big: str, little: str, start: Optional[int], end: Optional[int]
) -> ResultComparison:
    """post: _"""
    return compare_results(lambda s, *a: s.find(*a), big, little, start, end)


def check_str_find_empty(big: str, start: int, end: int):
    """post: _"""
    # Lots of tricky edge cases when searching for an empty string.
    # Target these cases more narrowly.
    if big != "":
        return True
    return compare_results(lambda s, *a: s.find("", *a), big, start, end)


<<<<<<< HEAD
=======
def check_str_fstring(string: str, num: int) -> ResultComparison:
    """ post: _ """
    return compare_results(lambda s, n: f"{n}{s}", string, num)


>>>>>>> 6786f166
def check_str_format(string: str, *args: object, **kwargs: object) -> ResultComparison:
    """post: _"""
    return compare_results(
        lambda s, *a, **kw: s.format(*a, **kw), string, *args, **kwargs
    )


def check_str_format_map(string: str, mapping: Mapping) -> ResultComparison:
    """post: _"""
    return compare_results(lambda s, *a: s.format_map(*a), string, mapping)


def check_str_index(
    string: str, sub: str, start: Optional[int], end: Optional[int]
) -> ResultComparison:
    """post: _"""
    return compare_results(lambda s, *a: s.index(*a), string, sub, start, end)


def check_str_isalpha(s: str) -> ResultComparison:
    """post: _"""
    return compare_results(lambda s: s.isalpha(), s)


def check_str_isalnum(string: str) -> ResultComparison:
    """post: _"""
    return compare_results(lambda s: s.isalnum(), string)


def check_str_isascii(string: str) -> ResultComparison:
    """post: _"""
    return compare_results(lambda s: s.isascii(), string)


def check_str_isdecimal(string: str) -> ResultComparison:
    """post: _"""
    return compare_results(lambda s: s.isdecimal(), string)


def check_str_isdigit(string: str) -> ResultComparison:
    """post: _"""
    return compare_results(lambda s: s.isdigit(), string)


def check_str_isidentifier(string: str) -> ResultComparison:
    """post: _"""
    return compare_results(lambda s: s.isidentifier(), string)


def check_str_islower(string: str) -> ResultComparison:
    """post: _"""
    return compare_results(lambda s: s.islower(), string)


def check_str_isnumeric(string: str) -> ResultComparison:
    """post: _"""
    return compare_results(lambda s: s.isnumeric(), string)


def check_str_isprintable(string: str) -> ResultComparison:
    """post: _"""
    return compare_results(lambda s: s.isprintable(), string)


def check_str_isspace(string: str) -> ResultComparison:
    """post: _"""
    return compare_results(lambda s: s.isspace(), string)


def check_str_istitle(string: str) -> ResultComparison:
    """post: _"""
    return compare_results(lambda s: s.istitle(), string)


def check_str_isupper(string: str) -> ResultComparison:
    """post: _"""
    return compare_results(lambda s: s.isupper(), string)


def check_str_join(string: str, seq: Sequence[str]) -> ResultComparison:
    """post: _"""
    return compare_results(lambda s, *a: s.join(*a), string, seq)


def check_str_ljust(string: str, width: int, fill: str) -> ResultComparison:
    """post: _"""
    return compare_results(lambda s, *a: s.ljust(*a), string, width, fill)


def check_str_lower(string: str) -> ResultComparison:
    """post: _"""
    return compare_results(lambda s, *a: s.lower(*a), string)


def check_str_lstrip(string: str, chars: str) -> ResultComparison:
    """post: _"""
    return compare_results(lambda s, *a: s.lstrip(*a), string, chars)


def check_str_partition(string: str, sep: str) -> ResultComparison:
    """post: _"""
    return compare_results(lambda s, *a: s.partition(*a), string, sep)


def check_str_replace(
    string: str, old: str, new: str, maxsplit: int
) -> ResultComparison:
    """post: _"""
    return compare_results(lambda s, *a: s.replace(*a), string, old, new, maxsplit)


def check_str_rfind(
    string: str, substr: str, start: Optional[int], end: Optional[int]
) -> ResultComparison:
    """post: _"""
    return compare_results(lambda s, *a: s.rfind(*a), string, substr, start, end)


def check_str_rfind_empty(big: str, start: int, end: int):
    """post: _"""
    # Lots of tricky edge cases when searching for an empty string.
    # Target these cases more narrowly.
    if big != "":
        return True
    return compare_results(lambda s, *a: s.rfind("", *a), big, start, end)


def check_str_rindex(
    string: str, sub: str, start: Optional[int], end: Optional[int]
) -> ResultComparison:
    """post: _"""
    return compare_results(lambda s, *a: s.rindex(*a), string, sub, start, end)


def check_str_rjust(string: str, width: int, fill: str) -> ResultComparison:
    """post: _"""
    return compare_results(lambda s, *a: s.rjust(*a), string, width, fill)


def check_str_rpartition(string: str, sep: str) -> ResultComparison:
    """post: _"""
    return compare_results(lambda s, *a: s.rpartition(*a), string, sep)


def check_str_rsplit(string: str, sep: str, maxsplit: int) -> ResultComparison:
    """post: _"""
    return compare_results(lambda s, *a: s.rsplit(*a), string, sep, maxsplit)


def check_str_rstrip(string: str, chars: str) -> ResultComparison:
    """post: _"""
    return compare_results(lambda s, *a: s.rstrip(*a), string, chars)


def check_str_split(string: str, sep: str, maxsplit: int) -> ResultComparison:
    """post: _"""
    return compare_results(lambda s, *a: s.split(*a), string, sep, maxsplit)


def check_str_splitlines(string: str, keepends: bool) -> ResultComparison:
    """post: _"""
    return compare_results(lambda s, *a: s.splitlines(*a), string, keepends)


def check_str_startswith(
    string: str,
    prefix: Union[str, Tuple[str, ...]],
    start: Optional[int],
    end: Optional[int],
) -> ResultComparison:
    """post: _"""
    return compare_results(
        lambda s, *a, **kw: s.startswith(*a, **kw), string, prefix, start, end
    )


def check_str_strip(string: str, chars: str) -> ResultComparison:
    """post: _"""
    return compare_results(lambda s, *a: s.strip(*a), string, chars)


def check_str_swapcase(string: str) -> ResultComparison:
    """post: _"""
    return compare_results(lambda s: s.swapcase(), string)


def check_str_title(string: str) -> ResultComparison:
    """post: _"""
    return compare_results(lambda s: s.title(), string)


def check_str_translate(
    string: str, tbl: Union[Mapping[int, int], List[str]]
) -> ResultComparison:
    """post: _"""
    return compare_results(lambda s, *a: s.translate(*a), string, tbl)


def check_str_upper(string: str) -> ResultComparison:
    """post: _"""
    return compare_results(lambda s: s.upper(), string)


def check_str_zfill(string: str, width: int) -> ResultComparison:
    """post: _"""
    return compare_results(lambda s, *a: s.zfill(*a), string, width)


def check_str_removeprefix(s: str, prefix: str):
    """post: _"""
    return compare_results(lambda s, *a: s.removeprefix(*a), s, prefix)


def check_str_removesuffix(s: str, suffix: str):
    """post: _"""
    return compare_results(lambda s, *a: s.removesuffix(*a), s, suffix)


# Check bytes, bytearray methods


def check_getitem_return_type(container: Union[bytes, bytearray]):
    """post: _"""
    return compare_results(lambda c: type(c[:1]), container)


def check_setitem_bytearray(container: bytearray):
    """post: _"""

    def setter(c):
        c[0:0] = [42]
        return c

    return compare_results(setter, container)


def check_setitem_bytearray_add_self(container: bytearray):
    """post: _"""

    def setter(c):
        c[0:0] = c
        return c

    return compare_results(setter, container)


def check_add_bytearray_return_type(container: bytearray):
    """post: _"""
    return compare_results(lambda c: type(c + b"abc"), container)


# Check operators


def check_and(left: int):
    """post: _"""
    return compare_results(lambda l: (l & 3, 4 & l), left)


def check_lt_strings(left: str, right: str):
    """post: _"""
    return compare_results(operator.lt, left, right)


def check_ge_numeric(
    left: Union[int, bool, float, complex], right: Union[int, bool, float, complex]
):
    """post: _"""
    return compare_results(operator.ge, left, right)


def check_getitem(
    container: Union[Dict[int, int], List[int], Tuple[int, ...]], key: int
):
    """post: _"""
    return compare_results(lambda d, k: d[k], container, key)


def check_getitem_slice(container: Union[List[int], Tuple[int, ...]], key: slice):
    """post: _"""
    return compare_results(lambda d, k: d[k], container, key)


def check_delitem_int(container: Union[Dict[int, int], List[int]], key: int):
    """post: _"""

    def checker(d, k):
        del d[k]
        return d

    return compare_results(checker, container, key)


def check_delitem_slice(container: List[int], key: slice):
    """post: _"""

    def checker(d, k):
        del d[k]
        return d

    return compare_results(checker, container, key)


def check_inplace_mutation(container: Union[bytearray, List[int], Dict[int, int]]):
    """post: _"""

    def setter(c):
        if c:
            c[0] &= 42
        return c

    return compare_results(setter, container)


def check_eq_atomic(
    left: Union[bool, int, float, str], right: Union[bool, int, float, str]
):
    """post: _"""
    return compare_results(lambda a, b: a == b, left, right)


# This is the only real test definition.
# It runs crosshair on each of the "check" functions defined above.
@pytest.mark.parametrize("fn_name", [fn for fn in dir() if fn.startswith("check_")])
def test_builtin(fn_name: str) -> None:
    opts = AnalysisOptionSet(
        max_iterations=20, per_condition_timeout=3, per_path_timeout=5
    )
    this_module = sys.modules[__name__]
    fn = getattr(this_module, fn_name)
    messages = run_checkables(analyze_function(fn, opts))
    errors = [m for m in messages if m.state > MessageType.PRE_UNSAT]
    assert errors == []<|MERGE_RESOLUTION|>--- conflicted
+++ resolved
@@ -480,14 +480,11 @@
     return compare_results(lambda s, *a: s.find("", *a), big, start, end)
 
 
-<<<<<<< HEAD
-=======
 def check_str_fstring(string: str, num: int) -> ResultComparison:
-    """ post: _ """
+    """post: _"""
     return compare_results(lambda s, n: f"{n}{s}", string, num)
 
 
->>>>>>> 6786f166
 def check_str_format(string: str, *args: object, **kwargs: object) -> ResultComparison:
     """post: _"""
     return compare_results(
