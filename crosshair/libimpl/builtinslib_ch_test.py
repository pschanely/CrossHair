from numbers import Integral
import operator
from typing import (
    Any,
    Callable,
    Dict,
    FrozenSet,
    List,
    Mapping,
    Optional,
    Sequence,
    Set,
    Tuple,
    Union,
)
import sys

import pytest  # type: ignore

from crosshair.core import realize
from crosshair.core_and_libs import analyze_function
from crosshair.core_and_libs import run_checkables
from crosshair.core_and_libs import MessageType
from crosshair.options import AnalysisOptionSet
from crosshair.test_util import compare_results
from crosshair.test_util import ResultComparison


_TRICKY_UNICODE = (
    "\ua770",  # Lm, lower (superscript "9")
    "\u01f2",  # Lt, title-cased but not upper (compound "Dz" like char)
    "\u2165",  # Nl (roman numeral "VI")
)


def check_abs(x: float) -> ResultComparison:
    """post: _"""
    return compare_results(abs, x)


def check_ascii(x: object) -> ResultComparison:
    """post: _"""
    return compare_results(ascii, x)


def check_bin(x: Integral) -> ResultComparison:
    """post: _"""
    return compare_results(bin, x)


def check_callable(x: object) -> ResultComparison:
    """post: _"""
    return compare_results(callable, x)


def check_chr(x: int) -> ResultComparison:
    """post: _"""
    return compare_results(chr, x)


# NOTE: dir() is not expected to be compatible.


def check_divmod(x: Union[int, float]) -> ResultComparison:
    """post: _"""
    return compare_results(divmod, x)


def check_eval(expr: str):
    """
    pre: len(expr) == 1
    post: _
    """
    return compare_results(lambda e: eval(e, {}, {}), expr)


# NOTE: not patching exit()

# TODO: this fails; symbolic callables do not have correct behavior for
# inputs outside their expected domain.
# def check_filter(f: Callable[[int], bool], l: List[str]):
#    ''' post: _ '''
#    return compare_results(filter, f, l)


def check_float(o: Union[str, int, float]) -> ResultComparison:
    """post: _"""
    # TODO this isn't hitting most of the branches we care about right now.
    return compare_results(float, o)


def check_format(x: object, f: str) -> ResultComparison:
    """post: _"""
    return compare_results(format, x, f)


# TODO: Add str and other types to check here
def check_format_dunder(obj: Union[int, float], fmt: str) -> ResultComparison:
    """post: _"""
    if fmt == "03d":
        pass
    elif fmt == "+.3f":
        pass
    # TODO: do not realize `fmt` here- instead we should intercept the native
    # __format__ calls to check for a symbolic format string.
    return compare_results(lambda o, f: o.__format__(f), obj, realize(fmt))


# CrossHair proxies don't have the same attributes as native:
# def check_getattr(o: object, n: str, d: object) -> ResultComparison:

# NOTE: not patching globals()

# CrossHair proxies don't have the same attributes as native:
# def check_hasattr(o: str, n: str) -> ResultComparison:


<<<<<<< HEAD
def check_hash(o: object) -> ResultComparison:
=======
def check_hash(o: Union[int, str]) -> ResultComparison:
>>>>>>> 3be693da
    """post: _"""
    return compare_results(hash, o)


# NOTE: not patching help()


def check_hex(o: int) -> ResultComparison:
    """post: _"""
    return compare_results(hex, o)


# NOTE: not testing id()
# NOTE: not testing input()


def check_int(o: Union[str, int, float]) -> ResultComparison:
    """post: _"""
    return compare_results(int, o)


def check_int_with_base(o: str, b: int) -> ResultComparison:
    """post: _"""
    return compare_results(int, o, b)


def check_isinstance(o: object, t: type) -> ResultComparison:
    """post: _"""
    return compare_results(isinstance, o, t)


def check_issubclass(o: object, t: type) -> ResultComparison:
    """post: _"""
    return compare_results(issubclass, o, t)



def check_iter(obj: Union[str, List[int], Dict[int, int]]) -> ResultComparison:
    """post: _"""
    # Note that we don't check Set[int] because of unstable ordering.
    return compare_results(lambda o: list(iter(o)), obj)


def check_len(
    s: Union[Dict[int, int], Tuple[int, ...], str, List[int], Set[int]]
) -> ResultComparison:
    """post: _"""
    return compare_results(len, s)


# NOTE: not testing license()
# NOTE: not testing locals()

# TODO: this fails; right now because symbolic callables have a bug that
# let's them realize inconsistently.
# def check_map(f: Callable[[int], str], l: List[int]):
#    ''' post: _ '''
#    return compare_results(map, f, l)


def check_max(
    x: Sequence, k: Optional[Callable[[Any], Any]], d: object
) -> ResultComparison:
    """post: _"""
    kw = {"default": d}
    if k is not None:
        kw["key"] = k
    return compare_results(max, x, **kw)


def check_min(x: Sequence) -> ResultComparison:
    """post: _"""
    return compare_results(min, x)


# NOTE: not testing next()


def check_oct(x: int) -> ResultComparison:
    """post: _"""
    return compare_results(oct, x)


# NOTE: not testing open()


def check_ord(x: str) -> ResultComparison:
    """post: _"""
    return compare_results(ord, x)


def check_print(o: object) -> ResultComparison:
    """post: _"""
    return compare_results(print, o)


def check_pow(
    b: Union[int, float], e: Union[int, float], m: Optional[int]
) -> ResultComparison:
    """post: _"""
    return compare_results(pow, b, e, m)


# NOTE: not testing quit()



def check_reversed(obj: Union[List[int], Tuple[int]]) -> ResultComparison:
    """post: _"""
    return compare_results(lambda o: list(reversed(o)), obj)

def check_repr(o: object) -> ResultComparison:
    """post: _"""
    return compare_results(repr, o)


def check_round_float(o: float, d: Optional[int]) -> ResultComparison:
    """post: _"""
    return compare_results(round, o, d)


def check_round_int(o: int, d: Optional[int]) -> ResultComparison:
    """post: _"""
    return compare_results(round, o, d)


# CrossHair proxies don't have the same attributes as native:
# def check_setattr(o: object, n: str, v: object) -> ResultComparison:


def check_sorted(s: Sequence) -> ResultComparison:
    """post: _"""
    return compare_results(sorted, s)


def check_sum(
    s: Union[Sequence[int], Sequence[float]],
    # i: Union[None, int, float]
) -> ResultComparison:
    """post: _"""
    return compare_results(sum, s)


# NOTE: not testing vars()


def check_zip(s: Sequence[Sequence[int]]) -> ResultComparison:
    """post: _"""
    return compare_results(lambda args: zip(*args), s)


# Check list methods


def check_list_index(
    lst: List[int], item: int, start: int, stop: int
) -> ResultComparison:
    """post: _"""
    return compare_results(lambda l, *a: l.index(*a), lst, item, start, stop)


# Check dict methods


def check_dict_iter(dictionary: Dict[int, int]) -> ResultComparison:
    """post: _"""
    return compare_results(lambda d: list(d), dictionary)


def check_dict_clear(dictionary: Dict[int, int]) -> ResultComparison:
    """post: _"""

    def checker(d):
        d.clear()
        return d

    return compare_results(checker, dictionary)


def check_dict_pop(dictionary: Dict[int, int], key: int) -> ResultComparison:
    """post: _"""

    def checker(d, k):
        x = d.pop(k)
        return (x, d)

    return compare_results(checker, dictionary, key)


def check_dict_popitem(dictionary: Dict[int, int]) -> ResultComparison:
    """post: _"""

    def checker(d):
        x = d.popitem()
        return (x, d)

    return compare_results(checker, dictionary)


def check_dict_update(left: Dict[int, int], right: Dict[int, int]) -> ResultComparison:
    """post: _"""

    def checker(d1, d2):
        d1.update(d2)
        return d1

    return compare_results(checker, left, right)


def check_dict_values(dictionary: Dict[int, int]) -> ResultComparison:
    """post: _"""
    # TODO: value views compare false even with new views from the same dict.
    # Ensure we match this behavior.
    return compare_results(lambda d: list(d.values()), dictionary)


# check set/frozenset methods


def check_set_eq(setobj: Set[int]) -> ResultComparison:
    """post: _"""
    return compare_results(lambda s: s, setobj)


def check_set_clear(setobj: Set[int]) -> ResultComparison:
    """post: _"""

    def checker(s):
        s.clear()
        return s

    return compare_results(checker, setobj)


def check_set_remove(setobj: Set[int], item: int) -> ResultComparison:
    """post: _"""

    def checker(s, i):
        s.remove(i)
        return realize(s)

    return compare_results(checker, setobj, item)


def check_set_add(setobj: Set[int], item: int) -> ResultComparison:
    """post: _"""

    def checker(s, i):
        s.add(i)
        return realize(s)

    return compare_results(checker, setobj, item)


def check_set_symmetric_difference_update(
    left: Set[int], right: Set[int]
) -> ResultComparison:
    """post: _"""

    def checker(left, right):
        left ^= right
        return sorted(left)

    return compare_results(checker, left, right)


def check_set_union_sorted(
    left: Union[Set[int], FrozenSet[int]], right: Union[Set[int], FrozenSet[int]]
) -> ResultComparison:
    """post: _"""
    # We check union-sorted, because realizing the set contents would suppress duplicates
    return compare_results(lambda l, r: sorted(l | r), left, right)


def check_set_difference(
    left: Union[Set[int], FrozenSet[int]], right: Union[Set[int], FrozenSet[int]]
) -> ResultComparison:
    """post: _"""
    return compare_results(lambda l, r: l - r, left, right)


def check_set_compare(
    left: Union[Set[int], FrozenSet[int]], right: Union[Set[int], FrozenSet[int]]
) -> ResultComparison:
    """post: _"""
    return compare_results(lambda l, r: l <= r, left, right)


# Check int methods


if sys.version_info >= (3, 10):

    def check_int_bit_count(val: int):
        """post: _"""
        realize(val in range(-3, 3))
        return compare_results(lambda v: v.bit_count(), val)


def check_int_bit_length(val: int):
    """post: _"""
    realize(val in range(-3, 3))
    return compare_results(lambda v: v.bit_length(), val)


def check_int_to_bytes(val: int, big: bool, signed: bool):
    """post: _"""
<<<<<<< HEAD
    realize(val == 2 ** 16)
=======
    realize(val == 2**16)
>>>>>>> 3be693da
    return compare_results(
        lambda v, b, s: v.to_bytes(2, "big" if b else "little", signed=s),
        val,
        big,
        signed,
    )


# Check string methods


def check_str_getitem_index(string: str, idx: int) -> ResultComparison:
    """post: _"""
    return compare_results(lambda s: s[idx], string)


def check_str_getitem_slice(string: str, start: int, end: int) -> ResultComparison:
    """post: _"""
    return compare_results(lambda s: s[start:end], string)


def check_str_capitalize(string: str) -> ResultComparison:
    """post: _"""
    return compare_results(lambda s: s.capitalize(), string)


def check_str_casefold(string: str) -> ResultComparison:
    """post: _"""
    return compare_results(lambda s: s.casefold(), string)



def check_str_center(string: str, size: int, fill: str) -> ResultComparison:
    """post: _"""
    if not string:
        pass
    if len(string) % 2 == 0:
        pass
    if size % 2 == 0:
        pass
    if fill == " ":
        pass
    return compare_results(lambda s, *a: s.center(*a), string, size, fill)

  
def check_str_contains(needle: str, haystack: str) -> ResultComparison:
    """post: _"""
    return compare_results(lambda n, h: n in h, needle, haystack)


def check_str_count(
    string: str, sub: str, start: Optional[int], end: Optional[int]
) -> ResultComparison:
    """post: _"""
    return compare_results(lambda s, *a: s.count(*a), string, sub, start, end)


<<<<<<< HEAD
def check_str_encode(string: str, encoding: str, errors: str) -> ResultComparison:
=======
def check_str_encode_wild(string: str, encoding: str, errors: str) -> ResultComparison:
>>>>>>> 3be693da
    """post: _"""
    return compare_results(lambda s, *a: s.encode(*a), string, encoding, errors)


def check_str_endswith(
    string: str, suffix: str, start: Optional[int], end: Optional[int]
) -> ResultComparison:
    """post: _"""
    return compare_results(
        lambda s, *a: s.endswith(*a),
        string,
    )


def check_str_expandtabs(string: str, tabsize: int) -> ResultComparison:
    """post: _"""
    return compare_results(lambda s, *a: s.expandtabs(*a), string, tabsize)


def check_str_find(
    big: str, little: str, start: Optional[int], end: Optional[int]
) -> ResultComparison:
    """post: _"""
    return compare_results(lambda s, *a: s.find(*a), big, little, start, end)


def check_str_find_empty(big: str, start: int, end: int):
    """post: _"""
    # Lots of tricky edge cases when searching for an empty string.
    # Target these cases more narrowly.
    if big != "":
        return True
    return compare_results(lambda s, *a: s.find("", *a), big, start, end)


def check_str_fstring(string: str, num: int) -> ResultComparison:
    """post: _"""
    return compare_results(lambda s, n: f"{n}{s}", string, num)


def check_str_format(string: str, *args: object, **kwargs: object) -> ResultComparison:
    """post: _"""
    return compare_results(
        lambda s, *a, **kw: s.format(*a, **kw), string, *args, **kwargs
    )


def check_str_format_map(string: str, mapping: Mapping) -> ResultComparison:
    """post: _"""
    return compare_results(lambda s, *a: s.format_map(*a), string, mapping)


def check_str_index(
    string: str, sub: str, start: Optional[int], end: Optional[int]
) -> ResultComparison:
    """post: _"""
    return compare_results(lambda s, *a: s.index(*a), string, sub, start, end)


def check_str_isalpha(s: str) -> ResultComparison:
    """post: _"""
    return compare_results(lambda s: s.isalpha(), s)


def check_str_isalnum(string: str) -> ResultComparison:
    """post: _"""
    return compare_results(lambda s: s.isalnum(), string)


def check_str_isascii(string: str) -> ResultComparison:
    """post: _"""
    return compare_results(lambda s: s.isascii(), string)


def check_str_isdecimal(string: str) -> ResultComparison:
    """post: _"""
    return compare_results(lambda s: s.isdecimal(), string)


def check_str_isdigit(string: str) -> ResultComparison:
    """post: _"""
    return compare_results(lambda s: s.isdigit(), string)


def check_str_isidentifier(string: str) -> ResultComparison:
    """post: _"""
    return compare_results(lambda s: s.isidentifier(), string)


def check_str_islower(string: str) -> ResultComparison:
    """post: _"""
<<<<<<< HEAD
=======
    if string in _TRICKY_UNICODE:
        pass
>>>>>>> 3be693da
    return compare_results(lambda s: s.islower(), string)


def check_str_isnumeric(string: str) -> ResultComparison:
    """post: _"""
    return compare_results(lambda s: s.isnumeric(), string)


def check_str_isprintable(string: str) -> ResultComparison:
    """post: _"""
    return compare_results(lambda s: s.isprintable(), string)


def check_str_isspace(string: str) -> ResultComparison:
    """post: _"""
    return compare_results(lambda s: s.isspace(), string)


def check_str_istitle(string: str) -> ResultComparison:
    """
    pre: len(string) <= 3
    post: _
    """
    if string in _TRICKY_UNICODE:
        pass
    return compare_results(lambda s: s.istitle(), string)


def check_str_isupper(string: str) -> ResultComparison:
    """post: _"""
<<<<<<< HEAD
=======
    if string in _TRICKY_UNICODE:
        pass
>>>>>>> 3be693da
    return compare_results(lambda s: s.isupper(), string)


def check_str_join(string: str, seq: Sequence[str]) -> ResultComparison:
    """post: _"""
    return compare_results(lambda s, *a: s.join(*a), string, seq)


def check_str_ljust(string: str, width: int, fill: str) -> ResultComparison:
    """post: _"""
    return compare_results(lambda s, *a: s.ljust(*a), string, width, fill)


def check_str_lower(string: str) -> ResultComparison:
    """post: _"""
    return compare_results(lambda s, *a: s.lower(*a), string)


def check_str_lstrip(string: str, chars: str) -> ResultComparison:
    """post: _"""
    return compare_results(lambda s, *a: s.lstrip(*a), string, chars)


def check_str_partition(string: str, sep: str) -> ResultComparison:
    """post: _"""
    return compare_results(lambda s, *a: s.partition(*a), string, sep)


def check_str_replace(
    string: str, old: str, new: str, maxsplit: int
) -> ResultComparison:
    """post: _"""
    return compare_results(lambda s, *a: s.replace(*a), string, old, new, maxsplit)


def check_str_rfind(
    string: str, substr: str, start: Optional[int], end: Optional[int]
) -> ResultComparison:
    """post: _"""
    return compare_results(lambda s, *a: s.rfind(*a), string, substr, start, end)


def check_str_rfind_empty(big: str, start: int, end: int):
    """post: _"""
    # Lots of tricky edge cases when searching for an empty string.
    # Target these cases more narrowly.
    if big != "":
        return True
    return compare_results(lambda s, *a: s.rfind("", *a), big, start, end)


def check_str_rindex(
    string: str, sub: str, start: Optional[int], end: Optional[int]
) -> ResultComparison:
    """post: _"""
    return compare_results(lambda s, *a: s.rindex(*a), string, sub, start, end)


def check_str_rjust(string: str, width: int, fill: str) -> ResultComparison:
    """post: _"""
    return compare_results(lambda s, *a: s.rjust(*a), string, width, fill)


def check_str_rpartition(string: str, sep: str) -> ResultComparison:
    """post: _"""
    return compare_results(lambda s, *a: s.rpartition(*a), string, sep)


def check_str_rsplit(string: str, sep: str, maxsplit: int) -> ResultComparison:
    """post: _"""
    return compare_results(lambda s, *a: s.rsplit(*a), string, sep, maxsplit)


def check_str_rstrip(string: str, chars: str) -> ResultComparison:
    """post: _"""
    return compare_results(lambda s, *a: s.rstrip(*a), string, chars)


def check_str_split(string: str, sep: str, maxsplit: int) -> ResultComparison:
    """post: _"""
    return compare_results(lambda s, *a: s.split(*a), string, sep, maxsplit)


def check_str_splitlines(string: str, keepends: bool) -> ResultComparison:
    """post: _"""
    return compare_results(lambda s, *a: s.splitlines(*a), string, keepends)


def check_str_startswith(
    string: str,
    prefix: Union[str, Tuple[str, ...]],
    start: Optional[int],
    end: Optional[int],
) -> ResultComparison:
    """post: _"""
    return compare_results(
        lambda s, *a, **kw: s.startswith(*a, **kw), string, prefix, start, end
    )


def check_str_strip(string: str, chars: str) -> ResultComparison:
    """post: _"""
    return compare_results(lambda s, *a: s.strip(*a), string, chars)


def check_str_swapcase(string: str) -> ResultComparison:
    """post: _"""
    return compare_results(lambda s: s.swapcase(), string)


def check_str_title(string: str) -> ResultComparison:
    """post: _"""
    if string == "aA":
        pass
    return compare_results(lambda s: s.title(), string)


def check_str_translate(
    string: str, tbl: Union[Mapping[int, int], List[str]]
) -> ResultComparison:
    """post: _"""
    return compare_results(lambda s, *a: s.translate(*a), string, tbl)


def check_str_upper(string: str) -> ResultComparison:
    """post: _"""
    return compare_results(lambda s: s.upper(), string)


def check_str_zfill(string: str, width: int) -> ResultComparison:
    """post: _"""
    return compare_results(lambda s, *a: s.zfill(*a), string, width)



if sys.version_info >= (3, 9):

    def check_str_removeprefix(s: str, prefix: str):
        """post: _"""
        return compare_results(lambda s, *a: s.removeprefix(*a), s, prefix)


    def check_str_removesuffix(s: str, suffix: str):
        """post: _"""
        return compare_results(lambda s, *a: s.removesuffix(*a), s, suffix)


# Check bytes, bytearray, memoryview methods


<<<<<<< HEAD
def check_getitem_return_type(container: Union[bytes, bytearray]):
=======
def check_buffer_getitem_return_type(container: Union[bytes, bytearray, memoryview]):
>>>>>>> 3be693da
    """post: _"""
    return compare_results(lambda c: type(c[:1]), container)


<<<<<<< HEAD
def check_setitem_bytearray(container: bytearray):
=======
def check_buffer_setitem_splice(container: bytearray):
>>>>>>> 3be693da
    """post: _"""

    def setter(c):
        c[0:0] = [42]
        return c

    return compare_results(setter, container)


<<<<<<< HEAD
def check_setitem_bytearray_add_self(container: bytearray):
=======
def check_buffer_setitem_add_self(container: memoryview):
>>>>>>> 3be693da
    """post: _"""

    def setter(c):
        c[0:0] = c
        return c

    return compare_results(setter, container)


<<<<<<< HEAD
def check_add_bytearray_return_type(container: bytearray):
=======
def check_buffer_setitem_replace(
    container: Union[memoryview, bytearray],
    replacement: Union[memoryview, bytearray, bytes],
    realize_at: int,
):
    """post: _"""

    def setter(c, r):
        if r == 0:
            c = realize(c)
        elif r == 1:
            r = realize(r)
        c[0:1] = r
        return c

    return compare_results(setter, container, replacement)


def check_buffer_crosstype_addition(
    buffer1: Union[bytes, bytearray, memoryview],
    buffer2: Union[bytes, bytearray, memoryview],
    realize_at: int,
):
    """post: _"""

    def adder(b1, b2, r):
        if r == 0:
            b1 = realize(b1)
        elif r == 1:
            b2 = realize(b2)
        return b1 + b2

    return compare_results(adder, buffer1, buffer2, realize_at)


def check_buffer_add_return_type(container: Union[bytearray, memoryview]):
>>>>>>> 3be693da
    """post: _"""
    return compare_results(lambda c: type(c + b"abc"), container)


def check_buffer_constructions(
    constructor_name: str, source: Union[int, List[int], bytes, bytearray, memoryview]
):
    """
    post: _
    raises: KeyError
    """
    constructor = {"bytes": bytes, "bytearray": bytearray, "memoryview": memoryview}[
        constructor_name
    ]
    return compare_results(lambda c, s: c(s), constructor, source)


def check_buffer_iter(container: Union[bytes, bytearray, memoryview]):
    """post: _"""
    return compare_results(list, container)


def check_buffer_equal(
    buffer1: Union[bytes, bytearray, memoryview],
    buffer2: Union[bytes, bytearray, memoryview],
    realize_at: int,
):
    """post: _"""

    def compare(b1, b2, r):
        if r == 0:
            b1 = realize(b1)
        elif r == 1:
            b2 = realize(b2)
        return b1 == b2

    return compare_results(compare, buffer1, buffer2, realize_at)


def check_buffer_compare(
    buffer1: Union[bytes, bytearray, memoryview],
    buffer2: Union[bytes, bytearray, memoryview],
    realize_at: int,
):
    """post: _"""

    def compare(b1, b2, r):
        if r == 0:
            b1 = realize(b1)
        elif r == 1:
            b2 = realize(b2)
        # A lot of esotric Python behaviors in (<); see comments in BytesLike._cmp_op.
        return b1 < b2

    return compare_results(compare, buffer1, buffer2, realize_at)


def check_buffer_percent_format(buffer: Union[bytes, bytearray, memoryview]):
    """post: _"""
    return compare_results(lambda b: b"%04b" % b, buffer)


def check_memoryview_conversions(view: memoryview):
    """post: _"""
    if len(view) == 1:
        pass
    return compare_results(
        lambda mv: (mv.tobytes(), mv.tolist(), mv.hex(), mv.cast("b")), view
    )


# Check operators


def check_and(left: int):
    """post: _"""
    return compare_results(lambda l: (l & 3, 4 & l), left)


def check_truediv(left: Union[int, float], right: Union[int, float]):
    """post: _"""
    return compare_results(operator.truediv, left, right)


def check_lt_strings(left: str, right: str):
    """post: _"""
    return compare_results(operator.lt, left, right)


def check_ge_numeric(
    left: Union[int, bool, float, complex], right: Union[int, bool, float, complex]
):
    """post: _"""
    return compare_results(operator.ge, left, right)


def check_getitem(
    container: Union[Dict[int, int], List[int], Tuple[int, ...]], key: int
):
    """post: _"""
    return compare_results(lambda d, k: d[k], container, key)


def check_getitem_slice(container: Union[List[int], Tuple[int, ...]], key: slice):
    """post: _"""
    return compare_results(lambda d, k: d[k], container, key)


def check_delitem_int(container: Union[Dict[int, int], List[int]], key: int):
    """post: _"""

    def checker(d, k):
        del d[k]
        return d

    return compare_results(checker, container, key)


def check_delitem_slice(container: List[int], key: slice):
    """post: _"""

    def checker(d, k):
        del d[k]
        return d

    return compare_results(checker, container, key)


def check_inplace_mutation(container: Union[bytearray, List[int], Dict[int, int]]):
    """post: _"""

    def setter(c):
        if c:
            c[0] &= 42
        return c

    return compare_results(setter, container)


def check_eq_atomic(
    left: Union[bool, int, float, str], right: Union[bool, int, float, str]
):
    """post: _"""
    return compare_results(lambda a, b: a == b, left, right)


def check_trunc(num: Union[bool, int, float]):
    """post: _"""
    return compare_results(lambda n: n.__trunc__(), num)


# This is the only real test definition.
# It runs crosshair on each of the "check" functions defined above.
@pytest.mark.parametrize("fn_name", [fn for fn in dir() if fn.startswith("check_")])
def test_builtin(fn_name: str) -> None:
    opts = AnalysisOptionSet(
        max_iterations=20, per_condition_timeout=14, per_path_timeout=5
    )
    this_module = sys.modules[__name__]
    fn = getattr(this_module, fn_name)
    messages = run_checkables(analyze_function(fn, opts))
    errors = [m for m in messages if m.state > MessageType.PRE_UNSAT]
    assert errors == []<|MERGE_RESOLUTION|>--- conflicted
+++ resolved
@@ -115,11 +115,7 @@
 # def check_hasattr(o: str, n: str) -> ResultComparison:
 
 
-<<<<<<< HEAD
-def check_hash(o: object) -> ResultComparison:
-=======
 def check_hash(o: Union[int, str]) -> ResultComparison:
->>>>>>> 3be693da
     """post: _"""
     return compare_results(hash, o)
 
@@ -427,11 +423,7 @@
 
 def check_int_to_bytes(val: int, big: bool, signed: bool):
     """post: _"""
-<<<<<<< HEAD
     realize(val == 2 ** 16)
-=======
-    realize(val == 2**16)
->>>>>>> 3be693da
     return compare_results(
         lambda v, b, s: v.to_bytes(2, "big" if b else "little", signed=s),
         val,
@@ -489,11 +481,7 @@
     return compare_results(lambda s, *a: s.count(*a), string, sub, start, end)
 
 
-<<<<<<< HEAD
-def check_str_encode(string: str, encoding: str, errors: str) -> ResultComparison:
-=======
 def check_str_encode_wild(string: str, encoding: str, errors: str) -> ResultComparison:
->>>>>>> 3be693da
     """post: _"""
     return compare_results(lambda s, *a: s.encode(*a), string, encoding, errors)
 
@@ -585,11 +573,8 @@
 
 def check_str_islower(string: str) -> ResultComparison:
     """post: _"""
-<<<<<<< HEAD
-=======
     if string in _TRICKY_UNICODE:
         pass
->>>>>>> 3be693da
     return compare_results(lambda s: s.islower(), string)
 
 
@@ -620,11 +605,8 @@
 
 def check_str_isupper(string: str) -> ResultComparison:
     """post: _"""
-<<<<<<< HEAD
-=======
     if string in _TRICKY_UNICODE:
         pass
->>>>>>> 3be693da
     return compare_results(lambda s: s.isupper(), string)
 
 
@@ -775,20 +757,12 @@
 # Check bytes, bytearray, memoryview methods
 
 
-<<<<<<< HEAD
-def check_getitem_return_type(container: Union[bytes, bytearray]):
-=======
 def check_buffer_getitem_return_type(container: Union[bytes, bytearray, memoryview]):
->>>>>>> 3be693da
     """post: _"""
     return compare_results(lambda c: type(c[:1]), container)
 
 
-<<<<<<< HEAD
-def check_setitem_bytearray(container: bytearray):
-=======
 def check_buffer_setitem_splice(container: bytearray):
->>>>>>> 3be693da
     """post: _"""
 
     def setter(c):
@@ -798,11 +772,7 @@
     return compare_results(setter, container)
 
 
-<<<<<<< HEAD
-def check_setitem_bytearray_add_self(container: bytearray):
-=======
 def check_buffer_setitem_add_self(container: memoryview):
->>>>>>> 3be693da
     """post: _"""
 
     def setter(c):
@@ -812,9 +782,6 @@
     return compare_results(setter, container)
 
 
-<<<<<<< HEAD
-def check_add_bytearray_return_type(container: bytearray):
-=======
 def check_buffer_setitem_replace(
     container: Union[memoryview, bytearray],
     replacement: Union[memoryview, bytearray, bytes],
@@ -851,7 +818,6 @@
 
 
 def check_buffer_add_return_type(container: Union[bytearray, memoryview]):
->>>>>>> 3be693da
     """post: _"""
     return compare_results(lambda c: type(c + b"abc"), container)
 
