from abc import ABCMeta
import builtins as orig_builtins
import collections
import copy
from dataclasses import dataclass
import enum
from functools import lru_cache
from functools import total_ordering
from itertools import zip_longest
from functools import wraps
import io
import math
from numbers import Number
from numbers import Real
from numbers import Integral
import operator as ops
import re
import unicodedata
import sys
from sys import maxunicode
import typing
<<<<<<< HEAD
from typing import (
    Any,
    ByteString,
    Callable,
    Dict,
    FrozenSet,
    Hashable,
    Iterable,
    List,
    NamedTuple,
    NoReturn,
    Optional,
    Sequence,
    Set,
    SupportsAbs,
    SupportsBytes,
    SupportsComplex,
    SupportsFloat,
    SupportsInt,
    SupportsRound,
    Tuple,
    Type,
    TypeVar,
    Union,
    cast,
    get_type_hints,
    BinaryIO,
    TextIO,
)
=======
from typing import *
import string
>>>>>>> 6786f166

from crosshair.abcstring import AbcString
from crosshair.core import deep_realize
from crosshair.core import inside_realization
from crosshair.core import register_patch
from crosshair.core import register_type
from crosshair.core import realize
from crosshair.core import proxy_for_type
from crosshair.core import python_type
from crosshair.core import normalize_pytype
from crosshair.core import choose_type
from crosshair.core import type_arg_of
from crosshair.core import type_args_of
from crosshair.core import with_realized_args
from crosshair.core import CrossHairValue
from crosshair.core import SymbolicFactory
from crosshair.objectproxy import ObjectProxy
from crosshair.simplestructs import SimpleDict
from crosshair.simplestructs import SequenceConcatenation
from crosshair.simplestructs import SliceView
from crosshair.simplestructs import ShellMutableMap
from crosshair.simplestructs import ShellMutableSequence
from crosshair.simplestructs import ShellMutableSet
from crosshair.statespace import context_statespace
from crosshair.statespace import StateSpace
from crosshair.statespace import HeapRef
from crosshair.statespace import prefer_true
from crosshair.statespace import SnapshotRef
from crosshair.statespace import model_value_to_python
from crosshair.statespace import VerificationStatus
from crosshair.unicode_categories import get_char_fn_domain_mask
from crosshair.unicode_categories import get_char_predicate_mask
from crosshair.unicode_categories import get_unicode_mask
from crosshair.unicode_categories import CharMask
from crosshair.tracers import is_tracing
from crosshair.tracers import NoTracing
from crosshair.tracers import ResumedTracing
from crosshair.type_repo import PYTYPE_SORT
from crosshair.util import debug
from crosshair.util import is_iterable
from crosshair.util import is_hashable
from crosshair.util import name_of_type
from crosshair.util import memo
from crosshair.util import smtlib_typename
from crosshair.util import CrosshairInternal
from crosshair.util import CrosshairUnsupported
from crosshair.util import IgnoreAttempt

import typing_inspect  # type: ignore
import z3  # type: ignore


class _Missing(enum.Enum):
    value = 0


_MISSING = _Missing.value
NoneType = type(None)


def smt_min(x, y):
    if x is y:
        return x
    return z3.If(x <= y, x, y)


def smt_and(a: bool, b: bool) -> bool:
    with NoTracing():
        if isinstance(a, SymbolicBool) and isinstance(b, SymbolicBool):
            return SymbolicBool(z3.And(a.var, b.var))
    return a and b


def smt_not(x: object) -> Union[bool, "SymbolicBool"]:
    with NoTracing():
        if isinstance(x, SymbolicBool):
            return SymbolicBool(z3.Not(x.var))
    return not x


_NONHEAP_PYTYPES = set([int, float, bool, NoneType, complex])

# TODO: isn't this pretty close to isinstance(typ, AtomicSymbolicValue)?
def pytype_uses_heap(typ: Type) -> bool:
    return not (typ in _NONHEAP_PYTYPES)


def typeable_value(val: object) -> object:
    """
    Foces values of unknown type (SymbolicObject) into a typed (but possibly still symbolic) value.
    """
    while type(val) is SymbolicObject:
        val = cast(SymbolicObject, val)._wrapped()
    return val


_SMT_INT_SORT = z3.IntSort()
_SMT_BOOL_SORT = z3.BoolSort()
_SMT_FLOAT_SORT = z3.RealSort()  # difficulty getting the solver to use z3.Float64()


@memo
def possibly_missing_sort(sort):
    datatype = z3.Datatype("optional_" + str(sort) + "_")
    datatype.declare("missing")
    datatype.declare("present", ("valueat", sort))
    ret = datatype.create()
    return ret


_MAYBE_HEAPREF = possibly_missing_sort(HeapRef)


def is_heapref_sort(sort: z3.SortRef) -> bool:
    return sort == HeapRef or sort == _MAYBE_HEAPREF


SymbolicGenerator = Callable[[Union[str, z3.ExprRef], type], object]


def origin_of(typ: Type) -> Type:
    typ = _WRAPPER_TYPE_TO_PYTYPE.get(typ, typ)  # TODO is the still required?
    if hasattr(typ, "__origin__"):
        return typ.__origin__
    return typ


# TODO: refactor away casting in SMT-sapce:
def smt_int_to_float(a: z3.ExprRef) -> z3.ExprRef:
    if _SMT_FLOAT_SORT == z3.Float64():
        return z3.fpRealToFP(z3.RNE(), z3.ToReal(a), _SMT_FLOAT_SORT)
    elif _SMT_FLOAT_SORT == z3.RealSort():
        return z3.ToReal(a)
    else:
        raise CrosshairInternal()


def smt_bool_to_float(a: z3.ExprRef) -> z3.ExprRef:
    if _SMT_FLOAT_SORT == z3.Float64():
        return z3.If(a, z3.FPVal(1.0, _SMT_FLOAT_SORT), z3.FPVal(0.0, _SMT_FLOAT_SORT))
    elif _SMT_FLOAT_SORT == z3.RealSort():
        return z3.If(a, z3.RealVal(1), z3.RealVal(0))
    else:
        raise CrosshairInternal()


def smt_coerce(val: Any) -> z3.ExprRef:
    if isinstance(val, SymbolicValue):
        return val.var
    return val


class SymbolicValue(CrossHairValue):
    def __init__(self, smtvar: Union[str, z3.ExprRef], typ: Type):
        self.statespace = context_statespace()
        self.snapshot = SnapshotRef(-1)
        self.python_type = typ
        if type(smtvar) is str:
            self.var = self.__init_var__(typ, smtvar)
        else:
            self.var = smtvar
            # TODO test that smtvar's sort matches expected?

    def __init_var__(self, typ, varname):
        raise CrosshairInternal(f"__init_var__ not implemented in {type(self)}")

    def __deepcopy__(self, memo):
        if inside_realization():
            result = copy.deepcopy(self.__ch_realize__())
        else:
            result = copy.copy(self)
            result.snapshot = self.statespace.current_snapshot()
        memo[id(self)] = result
        return result

    def __bool__(self):
        return NotImplemented

    # TODO: do we need these comparison rejections?:
    def __lt__(self, other):
        raise TypeError

    def __gt__(self, other):
        raise TypeError

    def __le__(self, other):
        raise TypeError

    def __ge__(self, other):
        raise TypeError

    def __add__(self, other):
        raise TypeError

    def __sub__(self, other):
        raise TypeError

    def __mul__(self, other):
        raise TypeError

    def __pow__(self, other, mod=None):
        raise TypeError

    def __truediv__(self, other):
        return numeric_binop(ops.truediv, self, other)

    def __floordiv__(self, other):
        raise TypeError

    def __mod__(self, other):
        raise TypeError

    def __ch_pytype__(self):
        return self.python_type

    def __ch_realize__(self) -> object:
        raise NotImplementedError(
            f"Realization not supported for {name_of_type(type(self))} instances"
        )

    def _unary_op(self, op):
        # ...
        return self.__class__(op(self.var), self.python_type)


class AtomicSymbolicValue(SymbolicValue):
    def __init_var__(self, typ, varname):
        if is_tracing():
            raise CrosshairInternal("Tracing while creating symbolic")
        z3type = self.__class__._ch_smt_sort()
        return z3.Const(varname, z3type)

    def __ch_is_deeply_immutable__(self) -> bool:
        return True

    @classmethod
    def _ch_smt_sort(cls) -> z3.SortRef:
        raise CrosshairInternal(f"_ch_smt_sort not implemented in {cls}")

    @classmethod
    def _pytype(cls) -> Type:
        raise CrosshairInternal(f"_pytype not implemented in {cls}")

    @classmethod
    def _smt_promote_literal(cls, val: object) -> Optional[z3.SortRef]:
        raise CrosshairInternal(f"_smt_promote_literal not implemented in {cls}")

    @classmethod
    def _coerce_to_smt_sort(cls, input_value: Any) -> Optional[z3.ExprRef]:
        if is_tracing():
            raise CrosshairInternal("_coerce_to_smt_sort called while tracing")
        input_value = typeable_value(input_value)
        target_pytype = cls._pytype()

        # check the likely cases first
        if isinstance(input_value, cls):
            return input_value.var
        elif isinstance(input_value, target_pytype):
            return cls._smt_promote_literal(input_value)

        # see whether we can safely cast and retry
        if isinstance(input_value, Number) and issubclass(cls, Number):
            if isinstance(input_value, SymbolicValue):
                casting_fn_name = "__" + target_pytype.__name__ + "__"
                converted = getattr(input_value, casting_fn_name)()
                return cls._coerce_to_smt_sort(converted)
            else:  # non-symbolic
                casted = target_pytype(input_value)
                if casted == input_value:
                    return cls._coerce_to_smt_sort(casted)

        return None

    def __eq__(self, other):
        with NoTracing():
            coerced = type(self)._coerce_to_smt_sort(other)
            if coerced is None:
                return False
            return SymbolicBool(self.var == coerced)


_PYTYPE_TO_WRAPPER_TYPE: Dict[
    type, Tuple[Type[AtomicSymbolicValue], ...]
] = {}  # to be populated later
_WRAPPER_TYPE_TO_PYTYPE: Dict[SymbolicGenerator, type] = {}


def crosshair_types_for_python_type(typ: Type) -> Tuple[Type[AtomicSymbolicValue], ...]:
    typ = normalize_pytype(typ)
    origin = origin_of(typ)
    return _PYTYPE_TO_WRAPPER_TYPE.get(origin, ())


def smt_to_ch_value(
    space: StateSpace, snapshot: SnapshotRef, smt_val: z3.ExprRef, pytype: type
) -> object:
    def proxy_generator(typ: Type) -> object:
        return proxy_for_type(typ, smtlib_typename(typ) + "_inheap" + space.uniq())

    if smt_val.sort() == HeapRef:
        return space.find_key_in_heap(smt_val, pytype, proxy_generator, snapshot)
    ch_type = crosshair_types_for_python_type(pytype)
    assert ch_type
    return ch_type[0](smt_val, pytype)


def force_to_smt_sort(
    input_value: Any, desired_ch_type: Type[AtomicSymbolicValue]
) -> z3.ExprRef:
    with NoTracing():
        ret = desired_ch_type._coerce_to_smt_sort(input_value)
        if ret is None:
            raise TypeError
        return ret


# The Python numeric tower is (at least to me) fairly confusing.
# A summary here, with some example implementations:
#
# Number
# |
# Complex
# | \- complex
# Real
# | \- float
# Rational
# | \- Fraction
# Integral
# |
# int
# |
# bool   (yes, bool is a subtype of int!)
#

TypePair = Tuple[type, type]
BinFn = Callable[[Number, Number], Number]
OpHandler = Union[_Missing, Callable[[BinFn, Number, Number], Number]]

_BIN_OPS: Dict[Tuple[BinFn, type, type], OpHandler] = {}
_BIN_OPS_SEARCH_ORDER: List[Tuple[BinFn, type, type, OpHandler]] = []


@dataclass
class KindedFloat:
    val: float


class FiniteFloat(KindedFloat):
    pass


class NonFiniteFloat(KindedFloat):
    pass


def numeric_binop(op: BinFn, a: Number, b: Number):
    if not is_tracing():
        raise CrosshairInternal("Numeric operation on symbolic while not tracing")
    with NoTracing():
        return numeric_binop_internal(op, a, b)


def numeric_binop_internal(op: BinFn, a: Number, b: Number):
    a_type, b_type = type(a), type(b)
    binfn = _BIN_OPS.get((op, a_type, b_type))
    if binfn is None:
        for curop, cur_a_type, cur_b_type, curfn in reversed(_BIN_OPS_SEARCH_ORDER):
            if op != curop:
                continue
            if issubclass(a_type, cur_a_type) and issubclass(b_type, cur_b_type):
                _BIN_OPS[(op, a_type, b_type)] = curfn  # cache concrete types for later
                binfn = curfn
                break
        if binfn is None:
            binfn = _MISSING
            _BIN_OPS[(op, a_type, b_type)] = _MISSING
    if binfn is _MISSING:
        return NotImplemented
    with ResumedTracing():  # TODO: <-- can we instead selectively resume?
        return binfn(op, a, b)


def _binop_type_hints(fn: Callable):
    hints = get_type_hints(fn)
    a, b = hints["a"], hints["b"]
    if typing_inspect.get_origin(a) == Union:
        a = typing_inspect.get_args(a)
    else:
        a = [a]
    if typing_inspect.get_origin(b) == Union:
        b = typing_inspect.get_args(b)
    else:
        b = [b]
    return (a, b)


def setup_promotion(
    fn: Callable[[Number, Number], Tuple[Number, Number]], reg_ops: Set[BinFn]
):
    a, b = _binop_type_hints(fn)
    for a_type in a:
        for b_type in b:
            for op in reg_ops:

                def promotion_forward(o, x, y):
                    x2, y2 = fn(x, y)
                    return numeric_binop(o, x2, y2)

                def promotion_backward(o, x, y):
                    y2, x2 = fn(y, x)
                    return numeric_binop(o, x2, y2)

                _BIN_OPS_SEARCH_ORDER.append((op, a_type, b_type, promotion_forward))
                _BIN_OPS_SEARCH_ORDER.append((op, b_type, a_type, promotion_backward))


_FLIPPED_OPS = {ops.ge: ops.le, ops.gt: ops.lt, ops.le: ops.ge, ops.lt: ops.gt}


def setup_binop(fn: Callable[[BinFn, Number, Number], Number], reg_ops: Set[BinFn]):
    a, b = _binop_type_hints(fn)
    for a_type in a:
        for b_type in b:
            for op in reg_ops:
                _BIN_OPS_SEARCH_ORDER.append((op, a_type, b_type, fn))

                # Also, handle flipped comparisons transparently:
                ## (a >= b)   <==>   (b <= a)
                if op in (ops.ge, ops.gt, ops.le, ops.lt):

                    def flipped(o, x, y):
                        return fn(_FLIPPED_OPS[o], y, x)

                    _BIN_OPS_SEARCH_ORDER.append(
                        (_FLIPPED_OPS[op], b_type, a_type, flipped)
                    )


_COMPARISON_OPS: Set[BinFn] = {
    ops.eq,
    ops.ne,
    ops.ge,
    ops.gt,
    ops.le,
    ops.lt,
}
_ARITHMETIC_OPS: Set[BinFn] = {
    ops.add,
    ops.sub,
    ops.mul,
    ops.truediv,
    ops.floordiv,
    ops.mod,
    ops.pow,
}
_BITWISE_OPS: Set[BinFn] = {
    ops.and_,
    ops.or_,
    ops.xor,
    ops.rshift,
    ops.lshift,
}


def apply_smt(op: BinFn, x: z3.ExprRef, y: z3.ExprRef) -> z3.ExprRef:
    # Mostly, z3 overloads operators and things just work.
    # But some special cases need to be checked first.
    space = context_statespace()
    if op in _ARITHMETIC_OPS:
        if op in (ops.truediv, ops.floordiv, ops.mod):
            if space.smt_fork(y == 0):
                raise ZeroDivisionError("division by zero")
            if op == ops.floordiv:
                if space.smt_fork(y >= 0):
                    if space.smt_fork(x >= 0):
                        return x / y
                    else:
                        return -((y - x - 1) / y)
                else:
                    if space.smt_fork(x >= 0):
                        return -((x - y - 1) / -y)
                    else:
                        return -x / -y
            if op == ops.mod:
                if space.smt_fork(y >= 0):
                    return x % y
                elif space.smt_fork(x % y == 0):
                    return 0
                else:
                    return (x % y) + y
        elif op == ops.pow:
            if space.smt_fork(z3.And(x == 0, y < 0)):
                raise ZeroDivisionError("zero cannot be raised to a negative power")
    return op(x, y)


_ARITHMETIC_AND_COMPARISON_OPS = _ARITHMETIC_OPS.union(_COMPARISON_OPS)
_ALL_OPS = _ARITHMETIC_AND_COMPARISON_OPS.union(_BITWISE_OPS)


def setup_binops():
    # Lower entries take precendence when searching.

    # We check NaN and infitity immediately; not all
    # symbolic floats support these cases.
    def _(a: Real, b: float):
        if math.isfinite(b):
            return (a, FiniteFloat(b))  # type: ignore
        return (a, NonFiniteFloat(b))

    setup_promotion(_, _ARITHMETIC_AND_COMPARISON_OPS)

    # Almost all operators involving booleans should upconvert to integers.
    def _(a: SymbolicBool, b: Number):
        return (SymbolicInt(z3.If(a.var, 1, 0)), b)

    setup_promotion(_, _ALL_OPS)

    # Implicitly upconvert symbolic ints to floats.
    def _(a: SymbolicInt, b: Union[float, FiniteFloat, SymbolicFloat, complex]):
        return (SymbolicFloat(z3.ToReal(a.var)), b)

    setup_promotion(_, _ARITHMETIC_AND_COMPARISON_OPS)

    # Implicitly upconvert native ints to floats.
    def _(a: int, b: Union[float, FiniteFloat, SymbolicFloat, complex]):
        return (float(a), b)

    setup_promotion(_, _ARITHMETIC_AND_COMPARISON_OPS)

    # Implicitly upconvert native bools to ints.
    def _(a: bool, b: Union[SymbolicInt, SymbolicFloat]):
        return (int(a), b)

    setup_promotion(_, _ARITHMETIC_AND_COMPARISON_OPS)

    # complex
    def _(op: BinFn, a: SymbolicNumberAble, b: complex):
        return op(complex(a), b)  # type: ignore

    setup_binop(_, _ALL_OPS)

    # float
    def _(op: BinFn, a: SymbolicFloat, b: SymbolicFloat):
        return SymbolicFloat(apply_smt(op, a.var, b.var))

    setup_binop(_, _ARITHMETIC_OPS)

    def _(op: BinFn, a: SymbolicFloat, b: SymbolicFloat):
        return SymbolicBool(apply_smt(op, a.var, b.var))

    setup_binop(_, _COMPARISON_OPS)

    def _(op: BinFn, a: SymbolicFloat, b: FiniteFloat):
        return SymbolicFloat(apply_smt(op, a.var, z3.RealVal(b.val)))

    setup_binop(_, _ARITHMETIC_OPS)

    def _(op: BinFn, a: FiniteFloat, b: SymbolicFloat):
        return SymbolicFloat(apply_smt(op, z3.RealVal(a.val), b.var))

    setup_binop(_, _ARITHMETIC_OPS)

    def _(op: BinFn, a: Union[FiniteFloat, SymbolicFloat], b: NonFiniteFloat):
        if isinstance(a, FiniteFloat):
            comparable_a: Union[float, SymbolicFloat] = a.val
        else:
            comparable_a = a
        # These three cases help cover operations like `a * -inf` which is either
        # positive of negative infinity depending on the sign of `a`.
        if comparable_a > 0:  # type: ignore
            return op(1, b.val)  # type: ignore
        elif comparable_a < 0:
            return op(-1, b.val)  # type: ignore
        else:
            return op(0, b.val)  # type: ignore

    setup_binop(_, _ARITHMETIC_AND_COMPARISON_OPS)

    def _(op: BinFn, a: NonFiniteFloat, b: NonFiniteFloat):
        return op(a.val, b.val)  # type: ignore

    setup_binop(_, _ARITHMETIC_AND_COMPARISON_OPS)

    def _(op: BinFn, a: SymbolicFloat, b: FiniteFloat):
        return SymbolicBool(apply_smt(op, a.var, z3.RealVal(b.val)))

    setup_binop(_, _COMPARISON_OPS)

    # int
    def _(op: BinFn, a: SymbolicInt, b: SymbolicInt):
        return SymbolicInt(apply_smt(op, a.var, b.var))

    setup_binop(_, _ARITHMETIC_OPS)

    def _(op: BinFn, a: SymbolicInt, b: SymbolicInt):
        return SymbolicBool(apply_smt(op, a.var, b.var))

    setup_binop(_, _COMPARISON_OPS)

    def _(op: BinFn, a: SymbolicInt, b: int):
        return SymbolicInt(apply_smt(op, a.var, z3.IntVal(b)))

    setup_binop(_, _ARITHMETIC_OPS)

    def _(op: BinFn, a: int, b: SymbolicInt):
        return SymbolicInt(apply_smt(op, z3.IntVal(a), b.var))

    setup_binop(_, _ARITHMETIC_OPS)

    def _(op: BinFn, a: SymbolicInt, b: int):
        return SymbolicBool(apply_smt(op, a.var, z3.IntVal(b)))

    setup_binop(_, _COMPARISON_OPS)

    def _(op: BinFn, a: Integral, b: Integral):
        # Some bitwise operators require realization presently.
        # TODO: when one side is already realized, we could do something smarter.
        return op(a.__index__(), b.__index__())  # type: ignore

    setup_binop(_, {ops.or_, ops.xor})

    def _(op: BinFn, a: Integral, b: Integral):
        if b < 0:
            raise ValueError("negative shift count")
        b = realize(b)  # Symbolic exponents defeat the solver
        if op == ops.lshift:
            return a * (2 ** b)
        else:
            return a // (2 ** b)

    setup_binop(_, {ops.lshift, ops.rshift})

    _AND_MASKS_TO_MOD = {
        # It's common to use & to mask low bits. We can avoid realization by converting
        # these situations into mod operations.
        0x01: 2,
        0x03: 4,
        0x07: 8,
        0x0F: 16,
        0x1F: 32,
        0x3F: 64,
        0x7F: 128,
        0xFF: 256,
    }

    def _(op: BinFn, a: Integral, b: Integral):
        with NoTracing():
            if isinstance(b, SymbolicInt):
                # Have `a` be symbolic, if possible
                (a, b) = (b, a)

            # Check whether we can interpret the mask as a mod operation:
            b = realize(b)
            if isinstance(a, SymbolicInt) and context_statespace().smt_fork(
                a.var >= 0, favor_true=True
            ):
                if b == 0:
                    return 0
                mask_mod = _AND_MASKS_TO_MOD.get(b)
                if mask_mod:
                    return SymbolicInt(a.var % mask_mod)

            # Fall back to full realization
            return op(realize(a), b)  # type: ignore

    setup_binop(_, {ops.and_})

    # TODO: is this necessary still?
    def _(
        op: BinFn, a: Integral, b: Integral
    ):  # Floor division over ints requires realization, at present
        return op(a.__index__(), b.__index__())  # type: ignore

    setup_binop(_, {ops.truediv})

    def _(a: SymbolicInt, b: Number):  # Division over ints must produce float
        return (a.__float__(), b)

    setup_promotion(_, {ops.truediv})

    # bool
    def _(op: BinFn, a: SymbolicBool, b: SymbolicBool):
        return SymbolicBool(apply_smt(op, a.var, b.var))

    setup_binop(_, {ops.eq, ops.ne})


#
#  END new numbers
#


class SymbolicNumberAble(SymbolicValue, Real):
    def __pos__(self):
        return self

    def __neg__(self):
        return self._unary_op(ops.neg)

    def __abs__(self):
        return self._unary_op(lambda v: z3.If(v < 0, -v, v))

    def __lt__(self, other):
        return numeric_binop(ops.lt, self, other)

    def __gt__(self, other):
        return numeric_binop(ops.gt, self, other)

    def __le__(self, other):
        return numeric_binop(ops.le, self, other)

    def __ge__(self, other):
        return numeric_binop(ops.ge, self, other)

    def __eq__(self, other):
        return numeric_binop(ops.eq, self, other)

    def __add__(self, other):
        return numeric_binop(ops.add, self, other)

    def __radd__(self, other):
        return numeric_binop(ops.add, other, self)

    def __sub__(self, other):
        return numeric_binop(ops.sub, self, other)

    def __rsub__(self, other):
        return numeric_binop(ops.sub, other, self)

    def __mul__(self, other):
        return numeric_binop(ops.mul, self, other)

    def __rmul__(self, other):
        return numeric_binop(ops.mul, other, self)

    def __pow__(self, other, mod=None):
        if mod is not None:
            return pow(realize(self), pow, mod)
        return numeric_binop(ops.pow, self, other)

    def __rpow__(self, other, mod=None):
        if mod is not None:
            return pow(other, realize(self), mod)
        return numeric_binop(ops.pow, other, self)

    def __lshift__(self, other):
        return numeric_binop(ops.lshift, self, other)

    def __rlshift__(self, other):
        return numeric_binop(ops.lshift, other, self)

    def __rshift__(self, other):
        return numeric_binop(ops.rshift, self, other)

    def __rrshift__(self, other):
        return numeric_binop(ops.rshift, other, self)

    def __and__(self, other):
        return numeric_binop(ops.and_, self, other)

    def __rand__(self, other):
        return numeric_binop(ops.and_, other, self)

    def __or__(self, other):
        return numeric_binop(ops.or_, self, other)

    def __ror__(self, other):
        return numeric_binop(ops.or_, other, self)

    def __xor__(self, other):
        return numeric_binop(ops.xor, self, other)

    def __rxor__(self, other):
        return numeric_binop(ops.xor, other, self)

    def __rtruediv__(self, other):
        return numeric_binop(ops.truediv, other, self)

    def __floordiv__(self, other):
        return numeric_binop(ops.floordiv, self, other)

    def __rfloordiv__(self, other):
        return numeric_binop(ops.floordiv, other, self)

    def __mod__(self, other):
        return numeric_binop(ops.mod, self, other)

    def __rmod__(self, other):
        return numeric_binop(ops.mod, other, self)

    def __divmod__(self, other):
        return (self // other, self % other)

    def __rdivmod__(self, other):
        return (other // self, other % self)


class SymbolicIntable(SymbolicNumberAble, Integral):
    # bitwise operators
    def __invert__(self):
        return -(self + 1)

    def __floor__(self):
        return self

    def __ceil__(self):
        return self

    def __trunc__(self):
        return self

    def __mul__(self, other):
        if isinstance(other, str):
            if self <= 0:
                return ""
            return other * realize(self)
        return numeric_binop(ops.mul, self, other)

    __rmul__ = __mul__


class SymbolicBool(SymbolicIntable, AtomicSymbolicValue):
    def __init__(self, smtvar: Union[str, z3.ExprRef], typ: Type = bool):
        assert typ == bool
        SymbolicValue.__init__(self, smtvar, typ)

    @classmethod
    def _ch_smt_sort(cls) -> z3.SortRef:
        return _SMT_BOOL_SORT

    @classmethod
    def _pytype(cls) -> Type:
        return bool

    @classmethod
    def _smt_promote_literal(cls, literal) -> Optional[z3.SortRef]:
        if isinstance(literal, bool):
            return z3.BoolVal(literal)
        return None

    def __ch_realize__(self) -> object:
        return self.statespace.choose_possible(self.var)

    def __neg__(self):
        return SymbolicInt(z3.If(self.var, -1, 0))

    def __repr__(self):
        return self.__bool__().__repr__()

    def __hash__(self):
        return self.__bool__().__hash__()

    def __index__(self):
        return SymbolicInt(z3.If(self.var, 1, 0))

    def __bool__(self):
        with NoTracing():
            return self.statespace.choose_possible(self.var)

    def __int__(self):
        return SymbolicInt(z3.If(self.var, 1, 0))

    def __float__(self):
        return SymbolicFloat(smt_bool_to_float(self.var))

    def __complex__(self):
        return complex(self.__float__())

    def __round__(self, ndigits=None):
        # This could be smarter, but nobody rounds a bool right?:
        return round(realize(self), realize(ndigits))


class SymbolicInt(SymbolicIntable, AtomicSymbolicValue):
    def __init__(self, smtvar: Union[str, z3.ExprRef], typ: Type = int):
        assert typ == int
        SymbolicIntable.__init__(self, smtvar, typ)

    # Now that type() on symbolic ints returns `int`, do we need these classmethods?:

    @classmethod
    def _ch_smt_sort(cls) -> z3.SortRef:
        return _SMT_INT_SORT

    @classmethod
    def _pytype(cls) -> Type:
        return int

    @classmethod
    def _smt_promote_literal(cls, literal) -> Optional[z3.SortRef]:
        if isinstance(literal, int):
            # Additional __int__() cast in case literal is a bool:
            literal = literal.__int__()
            return z3.IntVal(literal)
        return None

    @classmethod
    def from_bytes(cls, b: bytes, byteorder: str, signed=False) -> int:
        return int.from_bytes(b, byteorder, signed=signed)

    def __ch_realize__(self) -> object:
        return self.statespace.find_model_value(self.var)

    def __repr__(self):
        return self.__index__().__repr__()
        # TODO: do a symbolic conversion!:
        # return SymbolicStr(z3.IntToStr(self.var))

    def __hash__(self):
        return self.__index__().__hash__()

    def __float__(self):
        return SymbolicFloat(smt_int_to_float(self.var))

    def __complex__(self):
        return complex(self.__float__())

    def __index__(self):
        with NoTracing():
            space = context_statespace()
            if space.smt_fork(self.var == 0):
                return 0
            ret = space.find_model_value(self.var)
            assert (
                type(ret) is int
            ), f"SymbolicInt with wrong SMT var type ({type(ret)})"
            return ret

    def __bool__(self):
        return SymbolicBool(self.var != 0).__bool__()

    def __int__(self):
        return self.__index__()

    def __round__(self, ndigits=None):
        if ndigits is None or ndigits >= 0:
            return self
        if self < 0:
            return -((-self).__round__(ndigits))
        with NoTracing():
            space = context_statespace()
            var = self.var
            factor = 10 ** (-realize(ndigits))
            half = factor // 2
            on_border = (var + half) % factor == 0
            if space.smt_fork(on_border):
                floor = var - (var % factor)
                if space.smt_fork((var / factor) % 2 == 0):
                    smt_ret = floor
                else:
                    smt_ret = floor + factor
            else:
                var = var + half
                smt_ret = var - (var % factor)
            return SymbolicInt(smt_ret)

    def bit_length(self) -> "SymbolicInt":
        abs_self = -self if self < 0 else self
        if abs_self >= 256:
            return (abs_self // 256).bit_length() + 8
        with NoTracing():
            val = abs_self.var
            # fmt: off
            return SymbolicInt(
                z3.If(val == 0, 0,
                z3.If(val < 2, 1,
                z3.If(val < 4, 2,
                z3.If(val < 8, 3,
                z3.If(val < 16, 4,
                z3.If(val < 32, 5,
                z3.If(val < 64, 6,
                z3.If(val < 128, 7, 8)))))))))
            # fmt: on

    def to_bytes(self, length, byteorder, *, signed=False):
        if not isinstance(length, int):
            raise TypeError
        if not isinstance(byteorder, str):
            raise TypeError
        if not isinstance(signed, bool):
            raise TypeError
        length = realize(length)
        if signed:
            half = (256 ** length) >> 1
            if self < -half or self >= half:
                raise OverflowError
            if self < 0:
                self = 256 ** length + self
        else:
            if self < 0 or self >= 256 ** length:
                raise OverflowError
        intarray = [
            SymbolicInt((self.var / (2 ** (i * 8))) % 256) for i in range(length)
        ]
        if byteorder == "big":
            intarray.reverse()
        return SymbolicBytes(intarray)

    def as_integer_ratio(self) -> Tuple["SymbolicInt", int]:
        return (self, 1)


_Z3_ONE_HALF = z3.RealVal("1/2")


class SymbolicFloat(SymbolicNumberAble, AtomicSymbolicValue):
    def __new__(
        mytype, firstarg: Union[None, str, z3.ExprRef] = None, pytype: Type = float
    ):
        if not isinstance(firstarg, (str, z3.ExprRef, NoneType)):  # type: ignore
            # The Python staticstics module pulls types of values and assumes it can
            # re-create those types by calling the type.
            # See https://github.com/pschanely/CrossHair/issues/94
            return float(firstarg)  # type: ignore
        return object.__new__(mytype)

    def __init__(self, smtvar: Union[str, z3.ExprRef], typ: Type = float):
        assert typ is float, f"SymbolicFloat with unexpected python type ({type(typ)})"
        SymbolicValue.__init__(self, smtvar, typ)

    @classmethod
    def _ch_smt_sort(cls) -> z3.SortRef:
        return z3.RealSort()

    @classmethod
    def _pytype(cls) -> Type:
        return float

    @classmethod
    def _smt_promote_literal(cls, literal) -> Optional[z3.SortRef]:
        if isinstance(literal, float):
            return z3.RealVal(literal)
        return None

    def __ch_realize__(self) -> object:
        return self.statespace.find_model_value(self.var).__float__()  # type: ignore

    def __repr__(self):
        return self.statespace.find_model_value(self.var).__repr__()

    def __hash__(self):
        return self.statespace.find_model_value(self.var).__hash__()

    def __bool__(self):
        return SymbolicBool(self.var != 0).__bool__()

    def __int__(self):
        var = self.var
        return SymbolicInt(z3.If(var >= 0, z3.ToInt(var), -z3.ToInt(-var)))

    def __float__(self):
        return self.__ch_realize__()

    def __complex__(self):
        return complex(self.__float__())

    def __round__(self, ndigits=None):
        if ndigits is not None:
            factor = 10 ** realize(
                ndigits
            )  # realize to avoid exponentation-to-variable
            return round(self * factor) / factor
        with NoTracing():
            var, floor, nearest = (
                self.var,
                z3.ToInt(self.var),
                z3.ToInt(self.var + _Z3_ONE_HALF),
            )
            ret = SymbolicInt(
                z3.If(
                    var != floor + _Z3_ONE_HALF,
                    nearest,
                    z3.If(floor % 2 == 0, floor, floor + 1),
                )
            )
            context_statespace().defer_assumption(
                # Float representation can thwart the rounding behavior;
                # perform an extra check after-the-fact.
                "float rounds as expected",
                lambda: realize(ret) == round(realize(self), realize(ndigits)),
            )
            return ret

    def __floor__(self):
        return SymbolicInt(z3.ToInt(self.var))

    def __ceil__(self):
        var, floor = self.var, z3.ToInt(self.var)
        return SymbolicInt(z3.If(var == floor, floor, floor + 1))

    def __mod__(self, other):
        return realize(self) % realize(
            other
        )  # TODO: z3 does not support modulo on reals

    def __trunc__(self):
        var, floor = self.var, z3.ToInt(self.var)
        return SymbolicInt(z3.If(var >= 0, floor, floor + 1))

    def as_integer_ratio(self) -> Tuple[Integral, Integral]:
        with NoTracing():
            space = context_statespace()
            numerator = SymbolicInt("numerator" + space.uniq())
            denominator = SymbolicInt("denominator" + space.uniq())
            space.add(denominator.var > 0)
            space.add(numerator.var == denominator.var * self.var)
        # There are many valid integer ratios to return. Experimentally, both
        # z3 and CPython tend to pick the same ones. But verify this, while
        # deferring materialization:
        def ratio_is_chosen_by_cpython() -> bool:
            return realize(self).as_integer_ratio() == (numerator, denominator)

        space.defer_assumption(
            "float.as_integer_ratio gets the right ratio", ratio_is_chosen_by_cpython
        )
        return (numerator, denominator)

    def is_integer(self) -> SymbolicBool:
        return SymbolicBool(z3.IsInt(self.var))

    def hex(self) -> str:
        return realize(self).hex()


class SymbolicDictOrSet(SymbolicValue):
    """
    TODO: Ordering is a challenging issue here.
    Modern pythons have in-order iteration for dictionaries but not sets.
    """

    def __init__(self, smtvar: Union[str, z3.ExprRef], typ: Type):
        self.key_pytype = normalize_pytype(type_arg_of(typ, 0))
        ch_types = crosshair_types_for_python_type(self.key_pytype)
        if ch_types:
            self.ch_key_type: Optional[Type[AtomicSymbolicValue]] = ch_types[0]
            self.smt_key_sort = self.ch_key_type._ch_smt_sort()
        else:
            self.ch_key_type = None
            self.smt_key_sort = HeapRef
        SymbolicValue.__init__(self, smtvar, typ)
        self.statespace.add(self._len() >= 0)

    def __ch_realize__(self):
        return origin_of(self.python_type)(self)

    def _arr(self):
        return self.var[0]

    def _len(self):
        return self.var[1]

    def __len__(self):
        return SymbolicInt(self._len())

    def __bool__(self):
        return SymbolicBool(self._len() != 0).__bool__()


# TODO: rename to SymbolicImmutableMap (ShellMutableMap is the real symbolic `dict` class)
class SymbolicDict(SymbolicDictOrSet, collections.abc.Mapping):
    """An immutable symbolic dictionary."""

    def __init__(self, smtvar: Union[str, z3.ExprRef], typ: Type):
        space = context_statespace()
        self.val_pytype = normalize_pytype(type_arg_of(typ, 1))
        val_ch_types = crosshair_types_for_python_type(self.val_pytype)
        if val_ch_types:
            self.ch_val_type: Optional[Type[AtomicSymbolicValue]] = val_ch_types[0]
            self.smt_val_sort = self.ch_val_type._ch_smt_sort()
        else:
            self.ch_val_type = None
            self.smt_val_sort = HeapRef
        SymbolicDictOrSet.__init__(self, smtvar, typ)
        arr_var = self._arr()
        len_var = self._len()
        self.val_missing_checker = arr_var.sort().range().recognizer(0)
        self.val_missing_constructor = arr_var.sort().range().constructor(0)
        self.val_constructor = arr_var.sort().range().constructor(1)
        self.val_accessor = arr_var.sort().range().accessor(1, 0)
        self.empty = z3.K(arr_var.sort().domain(), self.val_missing_constructor())
        self._iter_cache: List[z3.Const] = []
        space.add((arr_var == self.empty) == (len_var == 0))

        def dict_can_be_iterated():
            list(self.__iter__())
            return True

        space.defer_assumption(
            "dict iteration is consistent with items", dict_can_be_iterated
        )

    def __init_var__(self, typ, varname):
        assert typ == self.python_type
        arr_smt_sort = z3.ArraySort(
            self.smt_key_sort, possibly_missing_sort(self.smt_val_sort)
        )
        return (
            z3.Const(varname + "_map" + self.statespace.uniq(), arr_smt_sort),
            z3.Const(varname + "_len" + self.statespace.uniq(), _SMT_INT_SORT),
        )

    def __eq__(self, other):
        (self_arr, self_len) = self.var
        has_heapref = is_heapref_sort(self.var[0].sort().domain()) or is_heapref_sort(
            self.var[0].sort().range()
        )
        if not has_heapref:
            if isinstance(other, SymbolicDict):
                (other_arr, other_len) = other.var
                return SymbolicBool(
                    z3.And(self_len == other_len, self_arr == other_arr)
                )
        # Manually check equality. Drive the loop from the (likely) concrete value 'other':
        if not isinstance(other, collections.abc.Mapping):
            return False
        if len(self) != len(other):
            return False
        for k, v in other.items():
            self_v = self.get(k, _MISSING)
            if self_v is _MISSING or self[k] != v:
                return False
        return True

    def __repr__(self):
        return str(dict(self.items()))

    # TODO: __contains__ could be implemented without any path forks

    def __getitem__(self, k):
        with NoTracing():
            smt_key = None
            if self.ch_key_type:
                smt_key = self.ch_key_type._coerce_to_smt_sort(k)
            if smt_key is None:
                # TODO: this class isn't used with heap-able keys any more I think.
                # So, remove?
                if getattr(k, "__hash__", None) is None:
                    raise TypeError("unhashable type")
                for self_k in iter(self):
                    if self_k == k:
                        return self[self_k]
                raise KeyError(k)
            possibly_missing = self._arr()[smt_key]
            is_missing = self.val_missing_checker(possibly_missing)
            if SymbolicBool(is_missing).__bool__():
                raise KeyError(k)
            if SymbolicBool(self._len() == 0).__bool__():
                raise IgnoreAttempt("SymbolicDict in inconsistent state")
            return smt_to_ch_value(
                self.statespace,
                self.snapshot,
                self.val_accessor(possibly_missing),
                self.val_pytype,
            )

    def __reversed__(self):
        return reversed(list(self))

    def __iter__(self):
        with NoTracing():
            arr_var, len_var = self.var
            iter_cache = self._iter_cache
            space = self.statespace
            idx = 0
            arr_sort = self._arr().sort()
            is_missing = self.val_missing_checker
            while SymbolicBool(idx < len_var).__bool__():
                if not space.choose_possible(arr_var != self.empty, favor_true=True):
                    raise IgnoreAttempt("SymbolicDict in inconsistent state")
                k = z3.Const("k" + str(idx) + space.uniq(), arr_sort.domain())
                v = z3.Const(
                    "v" + str(idx) + space.uniq(), self.val_constructor.domain(0)
                )
                remaining = z3.Const("remaining" + str(idx) + space.uniq(), arr_sort)
                space.add(arr_var == z3.Store(remaining, k, self.val_constructor(v)))
                space.add(is_missing(z3.Select(remaining, k)))

                if idx > len(iter_cache):
                    raise CrosshairInternal()
                if idx == len(iter_cache):
                    iter_cache.append(k)
                else:
                    space.add(k == iter_cache[idx])
                idx += 1
                with ResumedTracing():
                    yield smt_to_ch_value(space, self.snapshot, k, self.key_pytype)
                arr_var = remaining
            # In this conditional, we reconcile the parallel symbolic variables for
            # length and contents:
            if not space.choose_possible(arr_var == self.empty, favor_true=True):
                raise IgnoreAttempt("SymbolicDict in inconsistent state")

    def copy(self):
        return SymbolicDict(self.var, self.python_type)


class SymbolicSet(SymbolicDictOrSet, collections.abc.Set):
    def __init__(self, smtvar: Union[str, z3.ExprRef], typ: Type):
        SymbolicDictOrSet.__init__(self, smtvar, typ)
        self._iter_cache: List[z3.Const] = []
        self.empty = z3.K(self._arr().sort().domain(), False)
        self.statespace.add((self._arr() == self.empty) == (self._len() == 0))

    def __eq__(self, other):
        (self_arr, self_len) = self.var
        if isinstance(other, SymbolicSet):
            (other_arr, other_len) = other.var
            if other_arr.sort() == self_arr.sort():
                # TODO: this is wrong for HeapRef sets (which could customize __eq__)
                return SymbolicBool(
                    z3.And(self_len == other_len, self_arr == other_arr)
                )
        if not isinstance(other, (set, frozenset, SymbolicSet, collections.abc.Set)):
            return False
        # Manually check equality. Drive size from the (likely) concrete value 'other':
        if len(self) != len(other):
            return False
        # Then iterate on self (iteration will create a lot of good symbolic constraints):
        for item in self:
            # We iterate over other instead of just checking "if item in other:" because we
            # don't want to hash our symbolic item, which would materialize it.
            found = False
            for oitem in other:
                if item == oitem:
                    found = True
                    break
            if not found:
                return False
        return True

    def __init_var__(self, typ, varname):
        assert typ == self.python_type
        return (
            z3.Const(
                varname + "_map" + self.statespace.uniq(),
                z3.ArraySort(self.smt_key_sort, _SMT_BOOL_SORT),
            ),
            z3.Const(varname + "_len" + self.statespace.uniq(), _SMT_INT_SORT),
        )

    def __contains__(self, key):
        with NoTracing():
            if getattr(key, "__hash__", None) is None:
                raise TypeError("unhashable type")
            if self.ch_key_type:
                k = self.ch_key_type._coerce_to_smt_sort(key)
            else:
                k = None
            if k is not None:
                present = self._arr()[k]
                return SymbolicBool(present)
        # Fall back to standard equality and iteration
        for self_item in self:
            if self_item == key:
                return True
        return False

    def __iter__(self):
        with NoTracing():
            arr_var, len_var = self.var
            iter_cache = self._iter_cache
            space = self.statespace
            idx = 0
            arr_sort = self._arr().sort()
            keys_on_heap = is_heapref_sort(arr_sort.domain())
            already_yielded = []
            while SymbolicBool(idx < len_var).__bool__():
                if not space.choose_possible(arr_var != self.empty, favor_true=True):
                    raise IgnoreAttempt("SymbolicSet in inconsistent state")
                k = z3.Const("k" + str(idx) + space.uniq(), arr_sort.domain())
                remaining = z3.Const("remaining" + str(idx) + space.uniq(), arr_sort)
                space.add(arr_var == z3.Store(remaining, k, True))
                space.add(z3.Not(z3.Select(remaining, k)))

                if idx > len(iter_cache):
                    raise CrosshairInternal()
                if idx == len(iter_cache):
                    iter_cache.append(k)
                else:
                    space.add(k == iter_cache[idx])

                idx += 1
                ch_value = smt_to_ch_value(space, self.snapshot, k, self.key_pytype)
                with ResumedTracing():
                    if keys_on_heap:
                        # need to confirm that we do not yield two keys that are __eq__
                        for previous_value in already_yielded:
                            if not prefer_true(ch_value != previous_value):
                                raise IgnoreAttempt("Duplicate items in set")
                        already_yielded.append(ch_value)
                    yield ch_value
                arr_var = remaining
            # In this conditional, we reconcile the parallel symbolic variables for length
            # and contents:
            if not self.statespace.choose_possible(
                arr_var == self.empty, favor_true=True
            ):
                raise IgnoreAttempt("SymbolicSet in inconsistent state")

    def _set_op(self, attr, other):
        # We need to check the type of other here, because builtin sets
        # do not accept iterable args (but the abc Set does)
        if isinstance(other, collections.abc.Set):
            return getattr(collections.abc.Set, attr)(self, other)
        else:
            raise TypeError

    # Hardwire some operations into abc methods
    # (SymbolicValue defaults these operations into
    # TypeErrors, but must appear first in the mro)
    def __ge__(self, other):
        return self._set_op("__ge__", other)

    def __gt__(self, other):
        return self._set_op("__gt__", other)

    def __le__(self, other):
        return self._set_op("__le__", other)

    def __lt__(self, other):
        return self._set_op("__lt__", other)

    def __and__(self, other):
        return self._set_op("__and__", other)

    __rand__ = __and__

    def __or__(self, other):
        return self._set_op("__or__", other)

    __ror__ = __or__

    def __xor__(self, other):
        return self._set_op("__xor__", other)

    __rxor__ = __xor__

    def __sub__(self, other):
        return self._set_op("__sub__", other)


class SymbolicFrozenSet(SymbolicSet):
    def __repr__(self):
        return frozenset(self).__repr__()

    def __hash__(self):
        return frozenset(self).__hash__()

    @classmethod
    def _from_iterable(cls, it):
        # overrides collections.abc.Set's version
        return frozenset(it)


def flip_slice_vs_symbolic_len(
    space: StateSpace,
    i: Union[int, slice],
    smt_len: z3.ExprRef,
) -> Union[z3.ExprRef, Tuple[z3.ExprRef, z3.ExprRef]]:
    if is_tracing():
        raise CrosshairInternal("index math while tracing")

    def normalize_symbolic_index(idx) -> z3.ExprRef:
        if type(idx) is int:
            return z3.IntVal(idx) if idx >= 0 else (smt_len + z3.IntVal(idx))
        else:
            smt_idx = SymbolicInt._coerce_to_smt_sort(idx)
            if space.smt_fork(smt_idx >= 0):  # type: ignore
                return smt_idx
            else:
                return smt_len + smt_idx

    if isinstance(i, (int, SymbolicInt)):
        smt_i = SymbolicInt._coerce_to_smt_sort(i)
        if space.smt_fork(z3.Or(smt_i >= smt_len, smt_i < -smt_len)):
            raise IndexError
        return normalize_symbolic_index(i)
    elif isinstance(i, slice):
        start, stop, step = (i.start, i.stop, i.step)
        for x in (start, stop, step):
            if (x is not None) and (not hasattr(x, "__index__")):
                raise TypeError(
                    "slice indices must be integers or None or have an __index__ method"
                )
        if step is not None:
            with ResumedTracing():  # Resume tracing for symbolic equality comparison:
                if step != 1:
                    # TODO: do more with slices and steps
                    raise CrosshairUnsupported("slice steps not handled")
        if i.start is None:
            start = z3.IntVal(0)
        else:
            start = normalize_symbolic_index(start)
        if i.stop is None:
            stop = smt_len
        else:
            stop = normalize_symbolic_index(stop)
        return (start, stop)
    else:
        raise TypeError("indices must be integers or slices, not " + str(type(i)))


def clip_range_to_symbolic_len(
    space: StateSpace,
    start: z3.ExprRef,
    stop: z3.ExprRef,
    smt_len: z3.ExprRef,
) -> Tuple[z3.ExprRef, z3.ExprRef]:
    if space.smt_fork(start < 0):
        start = z3.IntVal(0)
    elif space.smt_fork(smt_len < start):
        start = smt_len
    if space.smt_fork(stop < 0):
        stop = z3.IntVal(0)
    elif space.smt_fork(smt_len < stop):
        stop = smt_len
    return (start, stop)


def process_slice_vs_symbolic_len(
    space: StateSpace,
    i: Union[int, slice],
    smt_len: z3.ExprRef,
) -> Union[z3.ExprRef, Tuple[z3.ExprRef, z3.ExprRef]]:
    ret = flip_slice_vs_symbolic_len(space, i, smt_len)
    if isinstance(ret, tuple):
        (start, stop) = ret
        return clip_range_to_symbolic_len(space, start, stop, smt_len)
    return ret


class SymbolicSequence(SymbolicValue, collections.abc.Sequence):
    def __ch_realize__(self):
        return origin_of(self.python_type)(self)

    def __iter__(self):
        idx = 0
        while len(self) > idx:
            yield self[idx]
            idx += 1

    def __len__(self):
        return SymbolicInt(z3.Length(self.var))

    def __bool__(self):
        return SymbolicBool(z3.Length(self.var) > 0).__bool__()

    def __mul__(self, other):
        if not isinstance(other, int):
            raise TypeError("can't multiply by non-int")
        if other <= 0:
            return self[0:0]
        ret = self
        for idx in range(1, other):
            ret = self.__add__(ret)
        return ret

    def __rmul__(self, other):
        return self.__mul__(other)


class SymbolicArrayBasedUniformTuple(SymbolicSequence):
    def __init__(self, smtvar: Union[str, z3.ExprRef], typ: Any):
        if type(smtvar) == str:
            pass
        else:
            assert type(smtvar) is tuple, f"incorrect type {type(smtvar)}"
            assert len(smtvar) == 2

        self.val_pytype = normalize_pytype(type_arg_of(typ, 0))
        ch_types = crosshair_types_for_python_type(self.val_pytype)
        if ch_types:
            self.ch_item_type: Optional[Type[AtomicSymbolicValue]] = ch_types[0]
            self.item_smt_sort = self.ch_item_type._ch_smt_sort()
        else:
            self.ch_item_type = None
            self.item_smt_sort = HeapRef

        SymbolicValue.__init__(self, smtvar, typ)
        len_var = self._len()
        self.statespace.add(len_var >= 0)

    def __init_var__(self, typ, varname):
        assert typ == self.python_type
        arr_smt_type = z3.ArraySort(_SMT_INT_SORT, self.item_smt_sort)
        return (
            z3.Const(varname + "_map" + self.statespace.uniq(), arr_smt_type),
            z3.Const(varname + "_len" + self.statespace.uniq(), _SMT_INT_SORT),
        )

    def _arr(self):
        return self.var[0]

    def _len(self):
        return self.var[1]

    def __len__(self):
        return SymbolicInt(self._len())

    def __bool__(self) -> bool:
        return SymbolicBool(self._len() != 0).__bool__()

    def __eq__(self, other):
        if self is other:
            return True
        (self_arr, self_len) = self.var
        if not is_iterable(other):
            return False
        if len(self) != len(other):
            return False
        for idx, v in enumerate(other):
            if self[idx] is v:
                continue
            if self[idx] != v:
                return False
        return True

    def __repr__(self):
        return str(list(self))

    def __iter__(self):
        arr_var, len_var = self.var
        idx = 0
        while SymbolicBool(idx < len_var).__bool__():
            yield smt_to_ch_value(
                self.statespace, self.snapshot, z3.Select(arr_var, idx), self.val_pytype
            )
            idx += 1

    def __add__(self, other: object):
        if isinstance(other, collections.abc.Sequence):
            return SequenceConcatenation(self, other)
        return NotImplemented

    def __radd__(self, other: object):
        if isinstance(other, collections.abc.Sequence):
            return SequenceConcatenation(other, self)
        return NotImplemented

    def __contains__(self, other):
        space = self.statespace
        with NoTracing():
            if not is_heapref_sort(self.item_smt_sort):
                smt_other = self.ch_item_type._coerce_to_smt_sort(other)
                if smt_other is not None:
                    # OK to perform a symbolic comparison
                    idx = z3.Const("possible_idx" + space.uniq(), _SMT_INT_SORT)
                    idx_in_range = z3.Exists(
                        idx,
                        z3.And(
                            0 <= idx,
                            idx < self._len(),
                            z3.Select(self._arr(), idx) == smt_other,
                        ),
                    )
                    return SymbolicBool(idx_in_range)
        # Fall back to standard equality and iteration
        for self_item in self:
            if self_item == other:  # TODO test customized equality better
                return True
        return False

    def __getitem__(self, i):
        space = self.statespace
        with NoTracing():
            if (
                isinstance(i, slice)
                and i.start is None
                and i.stop is None
                and i.step is None
            ):
                return self
            idx_or_pair = process_slice_vs_symbolic_len(space, i, self._len())
            if isinstance(idx_or_pair, tuple):
                (start, stop) = idx_or_pair
                (myarr, mylen) = self.var
                start = SymbolicInt(start)
                stop = SymbolicInt(smt_min(mylen, smt_coerce(stop)))
                with ResumedTracing():
                    return SliceView(self, start, stop)
            else:
                smt_result = z3.Select(self._arr(), idx_or_pair)
                return smt_to_ch_value(
                    space, self.snapshot, smt_result, self.val_pytype
                )

    def index(
        self, value: object, start: int = 0, stop: int = 9223372036854775807
    ) -> int:
        try:
            start, stop = start.__index__(), stop.__index__()
        except AttributeError:
            # Re-create the error that list.index would give on bad start/stop values:
            raise TypeError(
                "slice indices must be integers or have an __index__ method"
            )
        mylen = len(self)
        if start < 0:
            start += mylen
        if stop < 0:
            stop += mylen
        for idx in range(max(start, 0), min(stop, mylen)):
            if self[idx] == value:
                return idx
        raise ValueError


class SymbolicList(
    ShellMutableSequence, collections.abc.MutableSequence, CrossHairValue
):
    def __init__(self, *a):
        ShellMutableSequence.__init__(self, SymbolicArrayBasedUniformTuple(*a))

    def __ch_pytype__(self):
        return python_type(self.inner)

    def __ch_realize__(self):
        items = tuple(i for i in self)
        with NoTracing():
            return list(items)

    def __lt__(self, other):
        if not isinstance(other, (list, SymbolicList)):
            raise TypeError
        return super().__lt__(other)

    def __mod__(self, *a):
        raise TypeError


class SymbolicType(AtomicSymbolicValue, SymbolicValue):
    _realization: Optional[Type] = None

    def __init__(self, smtvar: Union[str, z3.ExprRef], typ: Type):
        assert not is_tracing()
        space = context_statespace()
        assert origin_of(typ) is type
        self.pytype_cap = (
            origin_of(typ.__args__[0]) if hasattr(typ, "__args__") else object
        )
        assert isinstance(self.pytype_cap, (type, ABCMeta))
        smt_cap = space.type_repo.get_type(self.pytype_cap)
        SymbolicValue.__init__(self, smtvar, typ)
        space.add(space.type_repo.smt_issubclass(self.var, smt_cap))
        # Our __getattr__() forces realization.
        # Explicitly set some attributes to avoid this:
        self.__origin__ = self

    @classmethod
    def _ch_smt_sort(cls) -> z3.SortRef:
        return PYTYPE_SORT

    @classmethod
    def _pytype(cls) -> Type:
        return type

    @classmethod
    def _smt_promote_literal(cls, literal) -> Optional[z3.SortRef]:
        if isinstance(literal, type):
            return context_statespace().type_repo.get_type(literal)
        return None

    def _is_superclass_of_(self, other):
        assert not is_tracing()
        if self is SymbolicType:
            return False
        if type(other) is SymbolicType:
            # Prefer it this way because only _is_subcless_of_ does the type cap lowering.
            return other._is_subclass_of_(self)
        space = self.statespace
        coerced = SymbolicType._coerce_to_smt_sort(other)
        if coerced is None:
            return False
        return SymbolicBool(space.type_repo.smt_issubclass(coerced, self.var))

    def _is_subclass_of_(self, other):
        assert not is_tracing()
        if self is SymbolicType:
            return False
        space = self.statespace
        coerced = SymbolicType._coerce_to_smt_sort(other)
        if coerced is None:
            return False
        ret = SymbolicBool(space.type_repo.smt_issubclass(self.var, coerced))
        if type(other) is SymbolicType:
            other_pytype = other.pytype_cap
        elif issubclass(other, SymbolicValue):
            if issubclass(other, AtomicSymbolicValue):
                other_pytype = other._pytype()
            else:
                other_pytype = None
        else:
            other_pytype = other
        # consider lowering the type cap
        if (
            other_pytype not in (None, self.pytype_cap)
            and issubclass(other_pytype, self.pytype_cap)
            and ret
        ):
            self.pytype_cap = other_pytype
        return ret

    def __ch_realize__(self):
        return self._realized()

    def __getattr__(self, attrname: str) -> object:
        return getattr(self._realized(), attrname)

    def _realized(self):
        if self._realization is None:
            self._realization = self._realize()
        return self._realization

    def _realize(self) -> Type:
        with NoTracing():
            cap = self.pytype_cap
            space = self.statespace
            if cap is object:
                # We don't attempt every possible Python type! Just some basic ones.
                type_repo = space.type_repo
                for pytype in (int, str):
                    smt_type = type_repo.get_type(pytype)
                    if space.smt_fork(self.var == smt_type, favor_true=True):
                        return pytype
                raise CrosshairUnsupported(
                    "Will not exhaustively attempt `object` types"
                )
            else:
                subtype = choose_type(space, cap)
                smt_type = space.type_repo.get_type(subtype)
                if space.smt_fork(self.var == smt_type, favor_true=True):
                    return subtype
                else:
                    raise IgnoreAttempt

    def __call__(self, *a, **kw):
        return self._realized()(*a, **kw)

    def __bool__(self):
        return True

    def __copy__(self):
        return self if self._realization is None else self._realization

    def __repr__(self):
        return repr(self._realized())

    def __hash__(self):
        return hash(self._realized())


class LazyObject(ObjectProxy):
    _inner: object = _MISSING

    def _realize(self):
        raise NotImplementedError

    def _wrapped(self):
        inner = object.__getattribute__(self, "_inner")
        if inner is _MISSING:
            inner = self._realize()
            object.__setattr__(self, "_inner", inner)
        return inner

    def __ch_realize__(self):
        return realize(self._wrapped())

    def __deepcopy__(self, memo):
        if inside_realization():
            # TODO: add deepcopy here. (this breaks a few tests)
            result = self.__ch_realize__()
        else:
            inner = object.__getattribute__(self, "_inner")
            if inner is _MISSING:
                # CrossHair will deepcopy for mutation checking.
                # That's usually bad for LazyObjects, which want to defer their
                # realization, so we simply don't do mutation checking for these
                # kinds of values right now.
                result = self
            else:
                result = copy.deepcopy(inner)
        memo[id(self)] = result
        return result


class SymbolicObject(LazyObject, CrossHairValue):
    """
    An object with an unknown type.
    We lazily create a more specific smt-based value in hopes that an
    isinstance() check will be called before something is accessed on us.
    Note that this class is not an SymbolicValue, but its _typ and _inner
    members can be.
    """

    # TODO: prefix comparison checks with type checks to encourage us to become the
    # right type.

    def __init__(self, smtvar: Union[str, z3.ExprRef], typ: Type):
        object.__setattr__(self, "_typ", SymbolicType(smtvar, type))
        object.__setattr__(self, "_space", context_statespace())
        object.__setattr__(self, "_varname", smtvar)

    def _realize(self):
        object.__getattribute__(self, "_space")
        varname = object.__getattribute__(self, "_varname")

        typ = object.__getattribute__(self, "_typ")
        pytype = realize(typ)
        debug("materializing the type of symbolic", varname, "to be", pytype)
        if pytype is object:
            return object()
        return proxy_for_type(pytype, varname, allow_subtypes=False)

    def __ch_pytype__(self):
        return object.__getattribute__(self, "_typ")

    @property
    def __class__(self):
        return SymbolicObject

    @__class__.setter
    def __class__(self, value):
        raise CrosshairUnsupported


def fn_from_repr(reprstr: str) -> Callable:
    """Return a special kind of function that repr's just like its source code."""
    fn = eval(reprstr)

    class ReprLambda:
        def __call__(self, *a, **kw):
            return fn(*a, **kw)

        def __repr__(self):
            return reprstr

    return wraps(fn)(ReprLambda())


class SymbolicCallable(SymbolicValue):
    __closure__ = None

    def __init__(self, smtvar: Union[str, z3.ExprRef], typ: Type):
        SymbolicValue.__init__(self, smtvar, typ)

    def __bool__(self):
        return True

    def __eq__(self, other):
        return (self.var is other.var) if isinstance(other, SymbolicCallable) else False

    def __hash__(self):
        return id(self.var)

    def __init_var__(self, typ: type, varname):
        type_args: Tuple[Any, ...] = type_args_of(self.python_type)
        if not type_args:
            type_args = (..., Any)
        (self.arg_pytypes, self.ret_pytype) = type_args
        if self.arg_pytypes == ...:
            raise CrosshairUnsupported
        if sys.version_info >= (3, 10):
            unsupported_types = (ParamSpec, Concatenate)
            if isinstance(self.arg_pytypes, unsupported_types):
                raise CrosshairUnsupported
        arg_ch_types = []
        for arg_pytype in self.arg_pytypes:
            ch_types = crosshair_types_for_python_type(arg_pytype)
            if not ch_types:
                raise CrosshairUnsupported
            arg_ch_types.append(ch_types[0])
        self.arg_ch_types = arg_ch_types
        ret_ch_types = crosshair_types_for_python_type(self.ret_pytype)
        if not ret_ch_types:
            raise CrosshairUnsupported
        self.ret_ch_type = ret_ch_types[0]
        return z3.Function(
            varname + self.statespace.uniq(),
            *[ch_type._ch_smt_sort() for ch_type in arg_ch_types],
            self.ret_ch_type._ch_smt_sort(),
        )

    def __ch_realize__(self):
        return fn_from_repr(self.__repr__())

    def __call__(self, *args):
        self.statespace
        if len(args) != len(self.arg_ch_types):
            raise TypeError("wrong number of arguments")
        with NoTracing():
            smt_args = []
            for actual_arg, ch_type in zip(args, self.arg_ch_types):
                smt_arg = ch_type._coerce_to_smt_sort(actual_arg)
                if smt_arg is None:
                    raise TypeError
                smt_args.append(smt_arg)
            smt_ret = self.var(*smt_args)
            # TODO: detect that `smt_ret` might be a HeapRef here
            return self.ret_ch_type(smt_ret, self.ret_pytype)

    def __repr__(self):
        finterp = self.statespace.find_model_value_for_function(self.var)
        if finterp is None:
            # (z3 model completion will not interpret a function for me currently)
            return "lambda *a: None"
        # 0-arg interpretations seem to be simply values:
        if type(finterp) is not z3.FuncInterp:
            return "lambda :" + repr(model_value_to_python(finterp))
        if finterp.arity() < 10:
            arg_names = [chr(ord("a") + i) for i in range(finterp.arity())]
        else:
            arg_names = ["a" + str(i + 1) for i in range(finterp.arity())]
        entries = finterp.as_list()
        body = repr(model_value_to_python(entries[-1]))
        for entry in reversed(entries[:-1]):
            conditions = [
                "{} == {}".format(arg, repr(model_value_to_python(val)))
                for (arg, val) in zip(arg_names, entry[:-1])
            ]
            body = "{} if ({}) else ({})".format(
                repr(model_value_to_python(entry[-1])), " and ".join(conditions), body
            )
        arg_str = ", ".join(arg_names)
        return f"lambda {arg_str}: {body}"


class SymbolicUniformTuple(
    SymbolicArrayBasedUniformTuple, collections.abc.Sequence, collections.abc.Hashable
):
    def __repr__(self):
        return tuple(self).__repr__()

    def __hash__(self):
        return tuple(self).__hash__()


_SMTSTR_Z3_SORT = z3.SeqSort(z3.IntSort())


class SymbolicBoundedIntTuple(collections.abc.Sequence):
    def __init__(self, minval: int, maxval: int, varname: str):
        assert not is_tracing()
        self._minval, self._maxval = minval, maxval
        space = context_statespace()
        smtlen = z3.Int(varname + "len" + space.uniq())
        space.add(smtlen >= 0)
        self._varname = varname
        self._len = SymbolicInt(smtlen)
        self._created_vars: List[SymbolicInt] = []

    def _create_up_to(self, size: int) -> None:
        assert not is_tracing()
        assert isinstance(size, int)
        space = context_statespace()
        if space.smt_fork(self._len.var < z3.IntVal(size)):
            size = realize(self._len)  # type: ignore
        created_vars = self._created_vars
        minval, maxval = self._minval, self._maxval
        for idx in range(len(created_vars), size):
            assert idx == len(created_vars)
            smtval = z3.Int(self._varname + "@" + str(idx))
            space.add(smtval >= minval)
            space.add(smtval <= maxval)
            created_vars.append(SymbolicInt(smtval))

    def __len__(self):
        return self._len

    def __bool__(self) -> bool:
        return SymbolicBool(self._len.var == 0).__bool__()

    def __eq__(self, other):
        if self is other:
            return True
        if not is_iterable(other):
            return False
        if len(self) != len(other):
            return False
        otherlen = realize(len(other))
        with NoTracing():
            self._create_up_to(otherlen)
            constraints = []
            for (int1, int2) in zip(self._created_vars, other):
                smtint2 = force_to_smt_sort(int2, SymbolicInt)
                constraints.append(int1.var == smtint2)
            return SymbolicBool(z3.And(*constraints))

    def __repr__(self):
        return str(tuple(self))

    def __iter__(self):
        with NoTracing():
            my_smt_len = self._len.var
            created_vars = self._created_vars
            space = context_statespace()
            idx = 0
            while space.smt_fork(idx < my_smt_len):
                self._create_up_to(idx + 1)
                with ResumedTracing():
                    yield created_vars[idx]
                idx += 1

    def __add__(self, other: object):
        if isinstance(other, collections.abc.Sequence):
            return SequenceConcatenation(self, other)
        return NotImplemented

    def __radd__(self, other: object):
        if isinstance(other, collections.abc.Sequence):
            return SequenceConcatenation(other, self)
        return NotImplemented

    def __getitem__(self, argument):
        space = context_statespace()
        with NoTracing():
            if isinstance(argument, slice):
                start, stop, step = argument.start, argument.stop, argument.step
                if (
                    argument.start is None
                    and argument.stop is None
                    and argument.step is None
                ):
                    return self
                start, stop = realize(start), realize(stop)
                if stop and stop > 0 and space.smt_fork(self._len.var >= stop):
                    self._create_up_to(stop)
                else:
                    self._create_up_to(realize(self._len))
                return self._created_vars[start:stop:step]
            else:
                argument = realize(argument)
                if argument >= 0 and space.smt_fork(self._len.var > argument):
                    self._create_up_to(realize(argument) + 1)
                else:
                    self._create_up_to(realize(self._len))
                return self._created_vars[argument]

    def index(
        self, value: object, start: int = 0, stop: int = 9223372036854775807
    ) -> int:
        try:
            start, stop = start.__index__(), stop.__index__()
        except AttributeError:
            # Re-create the error that list.index would give on bad start/stop values:
            raise TypeError(
                "slice indices must be integers or have an __index__ method"
            )
        mylen = self._len
        if start < 0:
            start += mylen
        if stop < 0:
            stop += mylen
        for idx in range(max(start, 0), min(stop, mylen)):  # type: ignore
            if self[idx] == value:
                return idx
        raise ValueError


def _is_space_char(ch):
    if unicodedata.category(ch) == "Zs":
        return True
    if unicodedata.bidirectional(ch) in ("WS", "B", "S"):
        return True
    return None


class AnySymbolicStr(AbcString):
    def __ch_is_deeply_immutable__(self) -> bool:
        return True

    def __ch_pytype__(self):
        return str

    def __ch_realize__(self):
        raise NotImplementedError

    def __str__(self):
        with NoTracing():
            return self.__ch_realize__()

    def __repr__(self):
        return repr(self.__str__())

    def count(self, substr, start=None, end=None):
        sliced = self[start:end]
        if substr == "":
            return len(sliced) + 1
        return len(sliced.split(substr)) - 1

    def index(self, substr, start=None, end=None):
        idx = self.find(substr, start, end)
        if idx == -1:
            raise ValueError
        return idx

    def _chars_in_mask(self, mask, ret_if_empty=False):
        # Holds common logic behind the str.is* methods
        space = context_statespace()
        with ResumedTracing():
            if self.__len__() == 0:
                return ret_if_empty
            for char in self:
                codepoint = ord(char)
                with NoTracing():
                    smt_codepoint = SymbolicInt._coerce_to_smt_sort(codepoint)
                    if not space.smt_fork(mask.smt_matches(smt_codepoint)):
                        return False
        return True

    def isalnum(self):
        with NoTracing():

            @lru_cache(maxsize=None)
            def _mask():
                alpha = get_unicode_mask("Lm", "Lt", "Lu", "Ll", "Lo")
                numeric = get_char_fn_domain_mask(unicodedata.numeric)
                return alpha.union(numeric)

            return self._chars_in_mask(_mask())

    def isalpha(self):
        with NoTracing():
            return self._chars_in_mask(get_unicode_mask("Lm", "Lt", "Lu", "Ll", "Lo"))

    def isascii(self):
        with NoTracing():
            return self._chars_in_mask(CharMask([(0, 128)]), ret_if_empty=True)

    def isdecimal(self):
        with NoTracing():
            return self._chars_in_mask(get_unicode_mask("Nd"))

    def isdigit(self):
        with NoTracing():
            return self._chars_in_mask(get_char_fn_domain_mask(unicodedata.digit))

    def isidentifier(self):
        # TODO: handle symbolically.
        # The logic behind this is nontrivial.
        with NoTracing():
            return realize(self).isidentifier()

    def islower(self):
        with NoTracing():
            return self._chars_in_mask(get_unicode_mask("Ll"))

    def isnumeric(self):
        with NoTracing():
            return self._chars_in_mask(get_char_fn_domain_mask(unicodedata.numeric))

    def isprintable(self):
        with NoTracing():
            printable = get_unicode_mask(
                "Cc", "Co", "Cn", "Cf", "Cs", "Zs", "Zl", "Zp", "Zs"
            ).invert()
            printable.union(CharMask([32]))  # (the ascii space char is printable)
            return self._chars_in_mask(printable, ret_if_empty=True)

    def isspace(self):
        with NoTracing():
            return self._chars_in_mask(get_char_predicate_mask(_is_space_char))

    def istitle(self):
        if self.__len__() == 0:
            return False
        expect_upper = True
        found_char = False
        for ch in self:
            if ch.isupper():
                if not expect_upper:
                    return False
                expect_upper = False
                found_char = True
            elif ch.islower():
                if expect_upper:
                    return False
            else:  # (uncased)
                expect_upper = True
        return found_char

    def isupper(self):
        with NoTracing():
            return self._chars_in_mask(get_unicode_mask("Lu"))

    def join(self, itr):
        return _join(self, itr, self_type=str, item_type=str)

    def ljust(self, width, fillchar=" "):
        if not isinstance(fillchar, str):
            raise TypeError
        if not isinstance(width, int):
            raise TypeError
        if len(fillchar) != 1:
            raise TypeError
        return self + fillchar * max(0, width - len(self))

    def replace(self, old, new, count=-1):
        if not isinstance(old, str) or not isinstance(new, str):
            raise TypeError
        if count == 0:
            return self
        if self == "":
            return new if old == "" else self
        elif old == "":
            return new + self[:1] + self[1:].replace(old, new, count - 1)

        (prefix, match, suffix) = self.partition(old)
        if not match:
            return self
        return prefix + new + suffix.replace(old, new, count - 1)

    def rindex(self, substr, start=None, end=None):
        result = self.rfind(substr, start, end)
        if result == -1:
            raise ValueError
        else:
            return result

    def rjust(self, width, fillchar=" "):
        if not isinstance(fillchar, str):
            raise TypeError
        if not isinstance(width, int):
            raise TypeError
        if len(fillchar) != 1:
            raise TypeError
        return fillchar * max(0, width - len(self)) + self

    def rsplit(self, sep: Optional[str] = None, maxsplit: int = -1):
        if sep is None:
            return self.__str__().rsplit(sep=sep, maxsplit=maxsplit)
        if not isinstance(sep, str):
            raise TypeError
        if not isinstance(maxsplit, Integral):
            raise TypeError
        if len(sep) == 0:
            raise ValueError("empty separator")
        if maxsplit == 0:
            return [self]
        last_occurence = self.rfind(sep)
        if last_occurence == -1:
            return [self]
        new_maxsplit = -1 if maxsplit < 0 else maxsplit - 1
        ret = self[:last_occurence].rsplit(sep, new_maxsplit)
        index_after = len(sep) + last_occurence
        ret.append(self[index_after:])
        return ret

    def split(self, sep: Optional[str] = None, maxsplit: int = -1):
        if sep is None:
            return self.__str__().split(sep=sep, maxsplit=maxsplit)
        if not isinstance(sep, str):
            raise TypeError
        if not isinstance(maxsplit, Integral):
            raise TypeError
        if len(sep) == 0:
            raise ValueError("empty separator")
        if maxsplit == 0:
            return [self]
        first_occurance = self.find(sep)
        if first_occurance == -1:
            return [self]
        ret = [self[: cast(int, first_occurance)]]
        new_maxsplit = -1 if maxsplit < 0 else maxsplit - 1
        ret.extend(
            self[first_occurance + len(sep) :].split(sep=sep, maxsplit=new_maxsplit)
        )
        return ret

    def translate(self, table):
        retparts: List[str] = []
        for ch in self:
            try:
                target = table[ord(ch)]
            except (KeyError, IndexError):
                retparts.append(ch)
                continue
            if isinstance(target, int):
                retparts.append(chr(target))
            elif isinstance(target, str):
                retparts.append(target)
            elif target is not None:
                raise TypeError
        return "".join(retparts)

    def zfill(self, width):
        if not isinstance(width, int):
            raise TypeError
        fill_length = max(0, width - len(self))
        if self.startswith("+") or self.startswith("-"):
            return self[0] + "0" * fill_length + self[1:]
        else:
            return "0" * fill_length + self


class LazyIntSymbolicStr(AnySymbolicStr, CrossHairValue):
    """
    A symbolic string that lazily generates SymbolicInt-based characters as needed.

    It is backed by a concrete list of (SymbolicInt) codepoints.
    """

    def __init__(self, smtvar: Union[str, Sequence[int]], typ: Type = str):
        assert typ == str
        if isinstance(smtvar, str):
            self._codepoints: Sequence[int] = SymbolicBoundedIntTuple(
                0, maxunicode, smtvar
            )
        elif isinstance(
            smtvar, (SymbolicBoundedIntTuple, SliceView, SequenceConcatenation, list)
        ):
            self._codepoints = smtvar
        else:
            raise CrosshairInternal(
                f"Unexpected LazyIntSymbolicStr initializer of type {type(smtvar)}"
            )

    def __ch_realize__(self) -> object:
        return "".join(chr(realize(x)) for x in self._codepoints)

    def __hash__(self):
        return hash(self.__str__())

    def __len__(self):
        return self._codepoints.__len__()

    def __contains__(self, other):
        if len(other) == 0:
            return True
        (_, match, _) = self.partition(other)
        return match != ""

    def __eq__(self, other):
        with NoTracing():
            mypoints = self._codepoints
            if isinstance(other, LazyIntSymbolicStr):
                with ResumedTracing():
                    return mypoints == other._codepoints
            elif isinstance(other, (str, SeqBasedSymbolicStr)):
                with ResumedTracing():
                    otherpoints = [ord(ch) for ch in other]
                    return mypoints.__eq__(otherpoints)
            else:
                return NotImplemented

    def __getitem__(self, i):
        with NoTracing():
            i = realize(i)  # ??????
            if isinstance(i, slice):
                newcontents = self._codepoints[i]
            else:
                newcontents = [self._codepoints[i]]
            return LazyIntSymbolicStr(newcontents)

    @classmethod
    def _force_into_codepoints(cls, other):
        assert not is_tracing()
        if isinstance(other, LazyIntSymbolicStr):
            return other._codepoints
        elif isinstance(other, (AnySymbolicStr, str)):
            with ResumedTracing():
                return list(map(ord, other))
        else:
            raise TypeError

    def __add__(self, other):
        with NoTracing():
            newpoints = LazyIntSymbolicStr._force_into_codepoints(other)
            return LazyIntSymbolicStr(self._codepoints + newpoints)

    def __radd__(self, other):
        with NoTracing():
            newpoints = LazyIntSymbolicStr._force_into_codepoints(other)
            return LazyIntSymbolicStr(newpoints + self._codepoints)

    def __mul__(self, other):
        if isinstance(other, Integral):
            ret = ""
            while other > 0:
                ret += self
                other -= 1
            return ret
        return NotImplemented

    __rmul__ = __mul__

    def partition(self, substr):
        if not isinstance(substr, str):
            raise TypeError
        if len(substr) == 0:
            raise ValueError
        mypoints = self._codepoints
        subpoints = [ord(ch) for ch in substr]
        if not subpoints:
            raise ValueError
        substrlen = len(subpoints)
        for start in range(1 + len(mypoints) - substrlen):
            if mypoints[start : start + substrlen] == subpoints:
                prefix_points = mypoints[:start]
                suffix_points = mypoints[start + substrlen :]
                with NoTracing():
                    return (
                        LazyIntSymbolicStr(prefix_points),
                        substr,
                        LazyIntSymbolicStr(suffix_points),
                    )
        return (self, "", "")

    def startswith(self, substr, start=None, end=None):
        if isinstance(substr, tuple):
            return any(self.startswith(s, start, end) for s in substr)
        if not isinstance(substr, str):
            raise TypeError
        if start is None and end is None:
            matchable = self
        else:
            matchable = self[start:end]
        return matchable[: len(substr)] == substr

    def rpartition(self, substr):
        if not isinstance(substr, str):
            raise TypeError
        if len(substr) == 0:
            raise ValueError
        mypoints = self._codepoints
        subpoints = [ord(ch) for ch in substr]
        if not subpoints:
            raise ValueError
        substrlen = len(subpoints)
        start = len(mypoints) - len(subpoints)
        for start in range(start, -1, -1):
            if mypoints[start : start + substrlen] == subpoints:
                prefix_points = mypoints[:start]
                suffix_points = mypoints[start + substrlen :]
                with NoTracing():
                    return (
                        LazyIntSymbolicStr(prefix_points),
                        substr,
                        LazyIntSymbolicStr(suffix_points),
                    )
        return ("", "", self)

    def _find(self, partitioner, substr, start=None, end=None):
        if not isinstance(substr, str):
            raise TypeError
        mylen = len(self)
        if start is None:
            start = 0
        if start < 0:
            start += mylen
        if end is None:
            end = mylen
        if end < 0:
            end += mylen
        matchstr = self[start:end]
        if len(substr) == 0:
            # Add oddity of CPython. We can find the empty string when over-slicing
            # off the left side of the string, but not off the right:
            # ''.find('', 3, 4) == -1
            # ''.find('', -4, -3) == 0
            if matchstr == "" and start > min(mylen, max(end, 0)):
                return -1
            else:
                return max(start, 0)
        else:
            (prefix, match, _) = partitioner(matchstr, substr)
            if match == "":
                return -1
            return start + len(prefix)

    def find(self, substr, start=None, end=None):
        return self._find(LazyIntSymbolicStr.partition, substr, start, end)

    def rfind(self, substr, start=None, end=None):
        return self._find(LazyIntSymbolicStr.rpartition, substr, start, end)


class SeqBasedSymbolicStr(AtomicSymbolicValue, SymbolicSequence, AnySymbolicStr):
    def __init__(self, smtvar: Union[str, z3.ExprRef], typ: Type = str):
        assert typ == str
        SymbolicValue.__init__(self, smtvar, typ)
        self.item_pytype = str
        if isinstance(smtvar, str):
            # Constrain fresh strings to valid codepoints
            space = context_statespace()
            idxvar = z3.Int("idxvar" + space.uniq())
            z3seq = self.var
            space.add(
                z3.ForAll(
                    [idxvar], z3.And(0 <= z3seq[idxvar], z3seq[idxvar] <= maxunicode)
                )
            )

    @classmethod
    def _ch_smt_sort(cls) -> z3.SortRef:
        return _SMTSTR_Z3_SORT

    @classmethod
    def _pytype(cls) -> Type:
        return str

    @classmethod
    def _smt_promote_literal(cls, literal) -> Optional[z3.SortRef]:
        if isinstance(literal, str):
            if len(literal) <= 1:
                if len(literal) == 0:
                    return z3.Empty(_SMTSTR_Z3_SORT)
                return z3.Unit(z3.IntVal(ord(literal)))
            return z3.Concat([z3.Unit(z3.IntVal(ord(ch))) for ch in literal])
        return None

    def __ch_realize__(self) -> object:
        codepoints = self.statespace.find_model_value(self.var)
        return "".join(chr(x) for x in codepoints)

    def __copy__(self):
        return SeqBasedSymbolicStr(self.var)

    def __hash__(self):
        return hash(self.__str__())

    @staticmethod
    def _concat_strings(
        a: Union[str, "SeqBasedSymbolicStr"], b: Union[str, "SeqBasedSymbolicStr"]
    ) -> Union[str, "SeqBasedSymbolicStr"]:
        assert not is_tracing()
        # Assumes at least one argument is symbolic and not tracing
        if isinstance(a, SeqBasedSymbolicStr) and isinstance(b, SeqBasedSymbolicStr):
            return SeqBasedSymbolicStr(a.var + b.var)
        elif isinstance(a, str) and isinstance(b, SeqBasedSymbolicStr):
            return SeqBasedSymbolicStr(
                SeqBasedSymbolicStr._coerce_to_smt_sort(a) + b.var
            )
        else:
            assert isinstance(a, SeqBasedSymbolicStr)
            assert isinstance(b, str)
            return SeqBasedSymbolicStr(
                a.var + SeqBasedSymbolicStr._coerce_to_smt_sort(b)
            )

    def __add__(self, other):
        with NoTracing():
            if isinstance(other, (SeqBasedSymbolicStr, str)):
                return SeqBasedSymbolicStr._concat_strings(self, other)
            if isinstance(other, AnySymbolicStr):
                return NotImplemented
            raise TypeError

    def __radd__(self, other):
        with NoTracing():
            if isinstance(other, (SeqBasedSymbolicStr, str)):
                return SeqBasedSymbolicStr._concat_strings(other, self)
            if isinstance(other, AnySymbolicStr):
                return NotImplemented
            raise TypeError

    def __mul__(self, other):
        self.statespace
        if isinstance(other, Integral):
            if other <= 1:
                return self if other == 1 else ""
            # Note that in SymbolicInt, we attempt string multiplication via regex.
            # Z3 cannot do much with a symbolic regex, so we case-split on
            # the repetition count.
            return SeqBasedSymbolicStr(z3.Concat(*[self.var for _ in range(other)]))
        return NotImplemented

    __rmul__ = __mul__

    def __mod__(self, other):
        return self.__str__() % realize(other)

    def _cmp_op(self, other, op):
        assert op in (ops.lt, ops.le, ops.gt, ops.ge)
        if not isinstance(other, str):
            raise TypeError
        if self == other:
            return True if op in (ops.le, ops.ge) else False
        for (mych, otherch) in zip_longest(iter(self), iter(other)):
            if mych == otherch:
                continue
            if mych is None:
                lessthan = True
            elif otherch is None:
                lessthan = False
            else:
                lessthan = ord(mych) < ord(otherch)
            return lessthan if op in (ops.lt, ops.le) else not lessthan
        assert False

    def __lt__(self, other):
        return self._cmp_op(other, ops.lt)

    def __le__(self, other):
        return self._cmp_op(other, ops.le)

    def __gt__(self, other):
        return self._cmp_op(other, ops.gt)

    def __ge__(self, other):
        return self._cmp_op(other, ops.ge)

    def __contains__(self, other):
        forced = force_to_smt_sort(other, SeqBasedSymbolicStr)
        return SymbolicBool(z3.Contains(self.var, forced))

    def __getitem__(self, i: Union[int, slice]):
        with NoTracing():
            idx_or_pair = process_slice_vs_symbolic_len(
                self.statespace, i, z3.Length(self.var)
            )
            if isinstance(idx_or_pair, tuple):
                (start, stop) = idx_or_pair
                smt_result = z3.Extract(self.var, start, stop - start)
            else:
                smt_result = z3.Unit(self.var[idx_or_pair])
            return SeqBasedSymbolicStr(smt_result)

    def endswith(self, substr):
        smt_substr = force_to_smt_sort(substr, SeqBasedSymbolicStr)
        return SymbolicBool(z3.SuffixOf(smt_substr, self.var))

    def find(self, substr, start=None, end=None):
        if not isinstance(substr, str):
            raise TypeError
        with NoTracing():
            space = self.statespace
            smt_my_len = z3.Length(self.var)
            if start is None and end is None:
                smt_start = z3.IntVal(0)
                smt_end = smt_my_len
                smt_str = self.var
                if len(substr) == 0:
                    return 0
            else:
                (smt_start, smt_end) = flip_slice_vs_symbolic_len(
                    space, slice(start, end, None), smt_my_len
                )
                if len(substr) == 0:
                    # Add oddity of CPython. We can find the empty string when over-slicing
                    # off the left side of the string, but not off the right:
                    # ''.find('', 3, 4) == -1
                    # ''.find('', -4, -3) == 0
                    if space.smt_fork(smt_start > smt_my_len):
                        return -1
                    elif space.smt_fork(smt_start > 0):
                        return SymbolicInt(smt_start)
                    else:
                        return 0
                (smt_start, smt_end) = clip_range_to_symbolic_len(
                    space, smt_start, smt_end, smt_my_len
                )
                smt_str = z3.SubString(self.var, smt_start, smt_end - smt_start)

            smt_sub = force_to_smt_sort(substr, SeqBasedSymbolicStr)
            if space.smt_fork(z3.Contains(smt_str, smt_sub)):
                return SymbolicInt(z3.IndexOf(smt_str, smt_sub, 0) + smt_start)
            else:
                return -1

    def partition(self, sep: str):
        if not isinstance(sep, str):
            raise TypeError
        if len(sep) == 0:
            raise ValueError
        with NoTracing():
            space = context_statespace()
            smt_str = self.var
            smt_sep = force_to_smt_sort(sep, SeqBasedSymbolicStr)
            if space.smt_fork(z3.Contains(smt_str, smt_sep)):
                uniq = space.uniq()
                # Divide my contents into 4 concatenated parts:
                prefix = SeqBasedSymbolicStr(f"prefix{uniq}")
                match1 = SeqBasedSymbolicStr(
                    f"match1{uniq}"
                )  # the first character of the match
                match_tail = SeqBasedSymbolicStr(f"match_tail{uniq}")
                suffix = SeqBasedSymbolicStr(f"suffix{uniq}")
                space.add(z3.Length(match1.var) == 1)
                space.add(smt_sep == z3.Concat(match1.var, match_tail.var))
                space.add(smt_str == z3.Concat(prefix.var, smt_sep, suffix.var))
                space.add(
                    z3.Not(z3.Contains(z3.Concat(match_tail.var, suffix.var), smt_sep))
                )
                return (prefix, sep, suffix)
            else:
                return (self, "", "")

    def rfind(self, substr, start=None, end=None) -> Union[int, SymbolicInt]:
        if not isinstance(substr, str):
            raise TypeError
        with NoTracing():
            space = self.statespace
            smt_my_len = z3.Length(self.var)
            if start is None and end is None:
                smt_start = z3.IntVal(0)
                smt_end = smt_my_len
                smt_str = self.var
                if len(substr) == 0:
                    return SymbolicInt(smt_my_len)
            else:
                (smt_start, smt_end) = flip_slice_vs_symbolic_len(
                    space, slice(start, end, None), smt_my_len
                )
                if len(substr) == 0:
                    # Add oddity of CPython. We can find the empty string when over-slicing
                    # off the left side of the string, but not off the right:
                    # ''.find('', 3, 4) == -1
                    # ''.find('', -4, -3) == 0
                    if space.smt_fork(smt_start > smt_my_len):
                        return -1
                    elif space.smt_fork(smt_end < 0):
                        return 0
                    elif space.smt_fork(smt_end < smt_my_len):
                        return SymbolicInt(smt_end)
                    else:
                        return SymbolicInt(smt_my_len)
                (smt_start, smt_end) = clip_range_to_symbolic_len(
                    space, smt_start, smt_end, smt_my_len
                )
                smt_str = z3.SubString(self.var, smt_start, smt_end - smt_start)
            smt_sub = force_to_smt_sort(substr, SeqBasedSymbolicStr)
            if space.smt_fork(z3.Contains(smt_str, smt_sub)):
                uniq = space.uniq()
                # Divide my contents into 4 concatenated parts:
                prefix = SeqBasedSymbolicStr(f"prefix{uniq}")
                match1 = SeqBasedSymbolicStr(f"match1{uniq}")
                match_tail = SeqBasedSymbolicStr(f"match_tail{uniq}")
                suffix = SeqBasedSymbolicStr(f"suffix{uniq}")
                space.add(z3.Length(match1.var) == 1)
                space.add(smt_sub == z3.Concat(match1.var, match_tail.var))
                space.add(smt_str == z3.Concat(prefix.var, smt_sub, suffix.var))
                space.add(
                    z3.Not(z3.Contains(z3.Concat(match_tail.var, suffix.var), smt_sub))
                )
                return SymbolicInt(smt_start + z3.Length(prefix.var))
            else:
                return -1

    def rpartition(self, sep: str):
        result = self.rsplit(sep, maxsplit=1)
        if len(result) == 1:
            return ("", "", self)
        elif len(result) == 2:
            return (result[0], sep, result[1])

    def startswith(self, substr, start=None, end=None):
        if isinstance(substr, tuple):
            return any(self.startswith(s, start, end) for s in substr)
        smt_substr = force_to_smt_sort(substr, SeqBasedSymbolicStr)
        if start is not None or end is not None:
            # TODO: "".startswith("", 1) should be False, not True
            return self[start:end].startswith(substr)
        return SymbolicBool(z3.PrefixOf(smt_substr, self.var))


def _bytes_data_prop(s):
    with NoTracing():
        return bytes(s.inner)


@total_ordering
class SymbolicBytes(collections.abc.ByteString, AbcString, CrossHairValue):
    def __init__(self, inner):
        self.inner = inner

    data = property(_bytes_data_prop)

    def __ch_realize__(self):
        return bytes(self.inner)

    def __ch_pytype__(self):
        return bytes

    def __len__(self):
        return len(self.inner)

    def __getitem__(self, i: Union[int, slice]):
        if isinstance(i, slice):
            return SymbolicBytes(self.inner.__getitem__(i))
        else:
            return self.inner.__getitem__(i)

    def __repr__(self):
        return repr(realize(self))

    def __iter__(self):
        return self.inner.__iter__()

    def __eq__(self, other) -> bool:
        if isinstance(other, collections.abc.ByteString):
            return self.inner == list(other)
        return False

    def __lt__(self, other) -> bool:
        if isinstance(other, collections.abc.ByteString):
            return self.inner < list(other)
        else:
            raise TypeError

    def __copy__(self):
        return SymbolicBytes(self.inner)

    def decode(self, encoding="utf-8", errors="strict"):
        realize(self).decode(encoding=encoding, errors=errors)


def make_byte_string(creator: SymbolicFactory):
    nums = creator(Tuple[int, ...])

    # A quantifier-based approach:
    z3_array = nums._arr()
    space = context_statespace()
    qvar = z3.Int("bytevar" + space.uniq())
    space.add(z3.ForAll([qvar], 0 <= z3.Select(z3_array, qvar)))
    space.add(z3.ForAll([qvar], z3.Select(z3_array, qvar) < 256))

    # An alternative, deferred-assuption approach:
    # creator.space.defer_assumption(
    #     "bytes are valid bytes", lambda: all(0 <= v < 256 for v in values)
    # )

    # Yet another alternative would be to used bounded-size bytstrings to avoid
    # quantification.

    return SymbolicBytes(nums)


class SymbolicByteArray(
    ShellMutableSequence,
    AbcString,
    CrossHairValue,
):
    def __init__(self, byte_string: Sequence):
        super().__init__(byte_string)

    __hash__ = None  # type: ignore
    data = property(_bytes_data_prop)

    def __ch_realize__(self):
        return bytearray(self.inner)

    def __ch_pytype__(self):
        return bytearray

    def _spawn(self, items: Sequence) -> ShellMutableSequence:
        return SymbolicByteArray(items)


_CACHED_TYPE_ENUMS: Dict[FrozenSet[type], z3.SortRef] = {}


_PYTYPE_TO_WRAPPER_TYPE = {
    # These are mappings for AtomicSymbolic values - values that we directly represent
    # as single z3 values.
    bool: (SymbolicBool,),
    int: (SymbolicInt,),
    float: (SymbolicFloat,),
    type: (SymbolicType,),
}

# Type ignore pending https://github.com/python/mypy/issues/6864
_PYTYPE_TO_WRAPPER_TYPE[collections.abc.Callable] = (SymbolicCallable,)  # type:ignore

_WRAPPER_TYPE_TO_PYTYPE = dict(
    (v, k) for (k, vs) in _PYTYPE_TO_WRAPPER_TYPE.items() for v in vs
)


#
# Symbolic-making helpers
#


def make_union_choice(creator: SymbolicFactory, *pytypes):
    for typ in pytypes[:-1]:
        if creator.space.smt_fork(desc="choose_" + smtlib_typename(typ)):
            return creator(typ)
    return creator(pytypes[-1])


def make_optional_smt(smt_type):
    def make(creator: SymbolicFactory, *type_args):
        space = context_statespace()
        varname, pytype = creator.varname, creator.pytype
        ret = smt_type(creator.varname, pytype)

        premature_stats, symbolic_stats = space.stats_lookahead()
        bad_iters = (
            # SMT unknowns, unsupported, timeouts:
            symbolic_stats[VerificationStatus.UNKNOWN]
            +
            # Or, we ended up realizing this var anyway:
            symbolic_stats[f"realize_{varname}"]
        )
        bad_pct = bad_iters / (symbolic_stats.iterations + 10)
        symbolic_probability = 1.0 - (bad_pct * 0.8)
        if space.fork_parallel(
            false_probability=symbolic_probability, desc=f"premature realize {varname}"
        ):
            debug(
                f"Prematurely realizing",
                pytype,
                f"value (~{1.-symbolic_probability:.1%} chance)",
            )
            ret = realize(ret)
        return ret

    return make


def make_dictionary(creator: SymbolicFactory, key_type=Any, value_type=Any):
    space, varname = creator.space, creator.varname
    if pytype_uses_heap(key_type):
        kv = proxy_for_type(
            List[Tuple[key_type, value_type]],  # type: ignore
            varname + "items",
            allow_subtypes=False,
        )
        orig_kv = kv[:]

        def ensure_keys_are_unique() -> bool:
            return len(set(deep_realize(k) for k, _ in orig_kv)) == len(orig_kv)

        space.defer_assumption("dict keys are unique", ensure_keys_are_unique)
        return SimpleDict(kv)
    return ShellMutableMap(SymbolicDict(varname, creator.pytype))


def make_tuple(creator: SymbolicFactory, *type_args):
    if not type_args:
        type_args = (object, ...)  # type: ignore
    if len(type_args) == 2 and type_args[1] == ...:
        return SymbolicUniformTuple(creator.varname, creator.pytype)
    else:
        return tuple(
            proxy_for_type(t, creator.varname + "_at_" + str(idx), allow_subtypes=True)
            for (idx, t) in enumerate(type_args)
        )


def make_set(creator: SymbolicFactory, *type_args) -> ShellMutableSet:
    if type_args:
        return ShellMutableSet(creator(FrozenSet.__getitem__(*type_args)))  # type: ignore
    else:
        return ShellMutableSet(creator(FrozenSet))


def make_raiser(exc, *a) -> Callable:
    def do_raise(*ra, **rkw) -> NoReturn:
        raise exc(*a)

    return do_raise


#
# Monkey Patches
#

_T = TypeVar("_T")
_VT = TypeVar("_VT")


def fork_on_useful_attr_names(obj: object, name: AnySymbolicStr) -> None:
    # This function appears to do nothing at all! However, it exists to
    # force a symbolic string into useful candidate states.
    obj = realize(obj)
    for key in reversed(dir(obj)):
        # We use reverse() above to handle __dunder__ methods last.
        with ResumedTracing():
            # Double negative to make the comparison more likely to succeed:
            if not smt_not(name == key):
                return


_ascii = with_realized_args(orig_builtins.ascii)

_bin = with_realized_args(orig_builtins.bin)


def _bytearray(*a):
    if len(a) == 1:
        with NoTracing():
            (source,) = a
            if isinstance(source, SymbolicByteArray):
                return SymbolicByteArray(source.inner)
            elif isinstance(source, SymbolicBytes):
                return SymbolicByteArray(source.inner)
    # We make ALL bytearrays symbolic.
    # (concrete bytearrays are impossible to mutate symbolically)
    # return bytearray(*a)
    return SymbolicByteArray(bytes(*a))  # type: ignore


def _bytes(*a):
    with NoTracing():
        if len(a) != 1:
            return bytes(*a)  # type: ignore
        (source,) = a
        if isinstance(source, SymbolicByteArray):
            return SymbolicBytes(source.inner)
        elif isinstance(source, SymbolicBytes):
            return SymbolicBytes(source.inner)
        if is_iterable(source):
            source = list(source)
            if any(isinstance(i, SymbolicIntable) for i in source):
                return SymbolicBytes(source)
        return bytes(source)


_callable = with_realized_args(orig_builtins.callable)


def _chr(i: int) -> Union[str, LazyIntSymbolicStr]:
    if i < 0 or i > 0x10FFFF:
        raise ValueError
    with NoTracing():
        if isinstance(i, SymbolicInt):
            return LazyIntSymbolicStr([i])
    return chr(realize(i))


def _eval(expr: str, _globals=None, _locals=None) -> object:
    # This is fragile: consider detecting _crosshair_wrapper(s):
    calling_frame = sys._getframe(1)
    _globals = calling_frame.f_globals if _globals is None else realize(_globals)
    _locals = calling_frame.f_locals if _locals is None else realize(_locals)
    return eval(realize(expr), _globals, _locals)


def _format(obj: object, format_spec: str = "") -> Union[str, AnySymbolicStr]:
    with NoTracing():
        if isinstance(format_spec, AnySymbolicStr):
            format_spec = realize(format_spec)
        if format_spec in ("", "s") and isinstance(obj, AnySymbolicStr):
            return obj
        obj = deep_realize(obj)
        if hasattr(obj, "__format__"):
            return obj.__format__(format_spec)
    return format(obj, format_spec)


def _getattr(obj: object, name: str, default=_MISSING) -> object:
    with NoTracing():
        if isinstance(name, AnySymbolicStr):
            fork_on_useful_attr_names(obj, name)  # type:ignore
            name = realize(name)
        if default is _MISSING:
            return getattr(obj, name)
        else:
            return getattr(obj, name, default)


def _hasattr(obj: object, name: str) -> bool:
    with NoTracing():
        if isinstance(name, AnySymbolicStr):
            fork_on_useful_attr_names(obj, name)  # type:ignore
            name = realize(name)
        return hasattr(obj, name)


def _hash(obj: Hashable) -> int:
    """
    post[]: smt_and(-2**63 <= _, _ < 2**63)
    """
    # Skip the built-in hash if possible, because it requires the output
    # to be a native int.
    with NoTracing():
        if not is_hashable(obj):
            return hash(obj)  # error in the native way
        objtype = type(obj)
    # You might think we'd say "return obj.__hash__()" here, but we need some
    # special gymnastics to avoid "metaclass confusion".
    # See: https://docs.python.org/3/reference/datamodel.html#special-method-lookup
    return objtype.__hash__(obj)


def _int(val: object = 0, *a):
    with NoTracing():
        if isinstance(val, SymbolicInt):
            return val
        if isinstance(val, AnySymbolicStr) and a == ():
            with ResumedTracing():
                if not val:
                    return int(realize(val))  # type: ignore
                ord_zero = ord("0")
                ret = 0
                for ch in val:
                    ch_num = ord(ch) - ord_zero
                    if ch_num < 0 or ch_num > 9:
                        # TODO parse other digits with data from unicodedata.decimal()
                        return int(realize(val))  # type: ignore
                    else:
                        ret = (ret * 10) + ch_num
                return ret
        return int(realize(val), *realize(a))  # type: ignore


_FLOAT_REGEX = re.compile(
    r"""
      (?P<posneg> (\+|\-|))
      (?P<intpart>(\d+))
      (\.(?P<fraction>\d*))?
""",
    re.VERBOSE | re.ASCII,
    # (ASCII because we only bother to handle the easy cases symbolically)
)
# TODO handle exponents: ((e|E)(\+|\-|) (\d+)(\.\d+)?)?
# TODO allow underscores (only in between digits)
# TODO handle special floats (nan, inf, -inf)
# TODO once regex is perfect, return ValueError directly, instead of realizing input
#      (this is important because realization impacts search heuristics)


def _float(val=0.0):
    with NoTracing():
        if isinstance(val, SymbolicFloat):
            return val
        is_symbolic_str = isinstance(val, AnySymbolicStr)
        is_symbolic_int = isinstance(val, SymbolicInt)
    if is_symbolic_str:
        match = _FLOAT_REGEX.fullmatch(val)
        if match:
            ret = _float(int(match.group("intpart")))
            decimal_digits = match.group("fraction")
            if decimal_digits:
                denominator = realize(len(decimal_digits))
                ret += _float(int(decimal_digits)) / (10 ** denominator)
            if match.group("posneg") == "-":
                ret = -ret
            return ret
    elif is_symbolic_int:
        with NoTracing():
            return SymbolicFloat(z3.ToReal(val.var))
    return float(realize(val))


# Trick the system into believing that symbolic values are
# native types.
def _issubclass(subclass, superclass):
    with NoTracing():
        # TODO: don't skip the customizations when superclass is a tuple?
        if not isinstance(subclass, (type, SymbolicType)):
            return issubclass(subclass, superclass)
        if not isinstance(superclass, (type, SymbolicType)):
            return issubclass(subclass, superclass)
        # TODO: SymbolicType is the only class that uses these funky
        # _is_(sub|super)class_of_ hooks.
        # It'd be simpler to just check for SymbolicType directly.
        subclass_is_special = hasattr(subclass, "_is_subclass_of_")
        if not subclass_is_special:
            # We could also check superclass(es) for a special method, but
            # the native function won't return True in those cases anyway.
            try:
                ret = issubclass(subclass, superclass)
                if ret:
                    return True
            except TypeError:
                pass
        if type(superclass) is tuple:
            for cur_super in superclass:
                if _issubclass(subclass, cur_super):
                    return True
            return False
        if hasattr(superclass, "_is_superclass_of_"):
            method = superclass._is_superclass_of_
            if (
                method(subclass)
                if hasattr(method, "__self__")
                else method(subclass, superclass)
            ):
                return True
        if subclass_is_special:
            method = subclass._is_subclass_of_
            # TODO: some confusion about whether this is a classmethod?
            # Test that "issubclass(SmtList, list) == True", but
            # that "issubclass(SmtList(), list) == False"
            if (
                method(superclass)
                if hasattr(method, "__self__")
                else method(subclass, superclass)
            ):
                return True
        return False


def _isinstance(obj, types):
    return issubclass(type(obj), types)


# CPython's len() forces the return value to be a native integer.
# Avoid that requirement by making it only call __len__().
def _len(ls):
    return ls.__len__() if hasattr(ls, "__len__") else [x for x in ls].__len__()


def _ord(c: str) -> int:
    if len(c) != 1:
        raise TypeError
    with NoTracing():
        if isinstance(c, LazyIntSymbolicStr):
            return c._codepoints[0]
        elif isinstance(c, SeqBasedSymbolicStr):
            space = context_statespace()
            ret = SymbolicInt("ord" + space.uniq())
            space.add(c.var == z3.Unit(ret.var))
            return ret
    return ord(realize(c))


def _pow(base, exp, mod=None):
    return pow(realize(base), realize(exp), realize(mod))


# TODO consider what to do
# def print(*a: object, **kw: Any) -> None:
#    '''
#    post: True
#    '''
#    print(*a, **kw)


def _repr(arg: object) -> str:
    """
    post[]: True
    """
    # Skip the built-in repr if possible, because it requires the output
    # to be a native string:
    if hasattr(arg, "__repr__"):
        # You might think we'd say "return obj.__repr__()" here, but we need some
        # special gymnastics to avoid "metaclass confusion".
        # See: https://docs.python.org/3/reference/datamodel.html#special-method-lookup
        with NoTracing():
            real_type = type(arg)
        return real_type.__repr__(arg)
    else:
        return repr(arg)


def _setattr(obj: object, name: str, value: object) -> None:
    # TODO: we could do symbolic stuff like getattr does here!
    with NoTracing():
        if isinstance(obj, SymbolicValue):
            obj = realize(obj)
        if type(name) is AnySymbolicStr:
            name = realize(name)
        return setattr(obj, name, value)


# TODO: is this important? Feels like the builtin might do the same?
def _sorted(ls, key=None, reverse=False):
    if not is_iterable(ls):
        raise TypeError("object is not iterable")
    ret = list(ls.__iter__())
    ret.sort(key=key, reverse=realize(reverse))
    return ret


# TODO: consider what to do here
# def sum(i: Iterable[_T]) -> Union[_T, int]:
#    '''
#    post[]: _ == 0 or len(i) > 0
#    '''
#    return sum(i)


# TODO: I think this breaks dynamically constructed type usages:
# e.g. type(<name>, <bases>, <body dict>)
def _type(obj: object) -> type:
    with NoTracing():
        return python_type(obj)


#
# Patches on builtin classes
#


def _int_from_bytes(b: bytes, byteorder: str, *, signed=False) -> int:
    if not isinstance(byteorder, str):
        raise TypeError
    if byteorder == "big":
        little = False
    elif byteorder == "little":
        little = True
    else:
        raise ValueError
    if not isinstance(b, (bytes, bytearray)):
        raise TypeError
    byteitr: Iterable[int] = reversed(b) if little else b
    val = 0
    invert = None
    realize(len(b))
    for byt in byteitr:
        if invert is None and signed and byt >= 128:
            invert = True
        val = (val * 256) + byt
    if invert:
        val -= 256 ** realize(len(b))
    return val


def _list_index(self, value, start=0, stop=9223372036854775807):
    return list.index(self, value, realize(start), realize(stop))


def _join(self: _T, itr: Sequence, self_type: Type[_T], item_type: Type) -> _T:
    # An slow implementation of join for str/bytes, but describable in terms of
    # concatenation, which we can do symbolically.
    # Realizes the length of the argument but not the contents.
    if not isinstance(self, self_type):
        raise TypeError
    result = self_type()
    for idx, item in enumerate(itr):
        if not isinstance(item, item_type):
            raise TypeError
        if idx > 0:
            result = result + self  # type: ignore
        result = result + item
    return result


def _str_join(self, itr) -> str:
    return _join(self, itr, self_type=str, item_type=str)


def _bytes_join(self, itr) -> str:
    return _join(self, itr, self_type=bytes, item_type=collections.abc.ByteString)


def _bytearray_join(self, itr) -> str:
    return _join(self, itr, self_type=bytearray, item_type=collections.abc.ByteString)


def _str_format(self, *a, **kw) -> Union[AnySymbolicStr, str]:
    template = realize(self)
    return string.Formatter().format(template, *a, **kw)


def _str_format_map(self, map) -> Union[AnySymbolicStr, str]:
    template = realize(self)
    return string.Formatter().vformat(template, (), map)


def _str_startswith(self, substr, start=None, end=None) -> bool:
    if not isinstance(self, str):
        raise TypeError
    with NoTracing():
        # Handle native values with native implementation:
        if type(substr) is str:
            return self.startswith(substr, start, end)
        if type(substr) is tuple:
            if all(type(i) is str for i in substr):
                return self.startswith(substr, start, end)
        symbolic_self = LazyIntSymbolicStr([ord(c) for c in self])
    return symbolic_self.startswith(substr, start, end)


def _str_contains(self: str, other: Union[str, AnySymbolicStr]) -> bool:
    with NoTracing():
        if not isinstance(self, str):
            raise TypeError
        if not isinstance(other, AnySymbolicStr):
            return self.__contains__(other)
        symbolic_self = LazyIntSymbolicStr([ord(c) for c in self])
    return symbolic_self.__contains__(other)


#
# Registrations
#


def make_registrations():

    register_type(Union, make_union_choice)

    if sys.version_info >= (3, 8):
        from typing import Final

        register_type(Final, lambda p, t: p(t))

    # Types modeled in the SMT solver:

    register_type(NoneType, lambda *a: None)
    register_type(bool, make_optional_smt(SymbolicBool))
    register_type(int, make_optional_smt(SymbolicInt))
    register_type(float, make_optional_smt(SymbolicFloat))
    register_type(str, make_optional_smt(LazyIntSymbolicStr))
    register_type(list, make_optional_smt(SymbolicList))
    register_type(dict, make_dictionary)
    register_type(tuple, make_tuple)
    register_type(set, make_set)
    register_type(frozenset, make_optional_smt(SymbolicFrozenSet))
    register_type(type, make_optional_smt(SymbolicType))
    register_type(collections.abc.Callable, make_optional_smt(SymbolicCallable))

    # Most types are not directly modeled in the solver, rather they are built
    # on top of the modeled types. Such types are enumerated here:

    register_type(object, lambda p: SymbolicObject(p.varname, p.pytype))
    register_type(complex, lambda p: complex(p(float, "_real"), p(float, "_imag")))
    register_type(
        slice,
        lambda p: slice(
            p(Optional[int], "_start"),
            p(Optional[int], "_stop"),
            p(Optional[int], "_step"),
        ),
    )
    register_type(NoReturn, make_raiser(IgnoreAttempt, "Attempted to short circuit a NoReturn function"))  # type: ignore

    # AsyncContextManager, lambda p: p(contextlib.AbstractAsyncContextManager),
    # AsyncGenerator: ,
    # AsyncIterable,
    # AsyncIterator,
    # Awaitable,
    # Coroutine: (handled via typeshed)
    # Generator: (handled via typeshed)

    register_type(NamedTuple, lambda p, *t: p(Tuple.__getitem__(tuple(t))))

    register_type(re.Pattern, lambda p, t=None: p(re.compile))  # type: ignore
    register_type(re.Match, lambda p, t=None: p(re.match))  # type: ignore

    # Text: (elsewhere - identical to str)
    register_type(bytes, make_byte_string)
    register_type(bytearray, lambda p: SymbolicByteArray(p(bytes)))
    register_type(memoryview, lambda p: p(bytes))
    # AnyStr,  (it's a type var)

    register_type(typing.BinaryIO, lambda p: io.BytesIO(p(bytes)))
    # TODO: handle Any/AnyStr with a custom class that accepts str/bytes interchangably?:
    register_type(
        typing.IO, lambda p, t=Any: p(BinaryIO) if t == "bytes" else p(TextIO)
    )
    # TODO: StringIO (and BytesIO) won't accept *SymbolicStr writes.
    # Consider clean symbolic implementations of these.
    register_type(typing.TextIO, lambda p: io.StringIO(str(p(str))))

    register_type(SupportsAbs, lambda p: p(int))
    register_type(SupportsFloat, lambda p: p(float))
    register_type(SupportsInt, lambda p: p(int))
    register_type(SupportsRound, lambda p: p(float))
    register_type(SupportsBytes, lambda p: p(ByteString))
    register_type(SupportsComplex, lambda p: p(complex))

    # Patches

    register_patch(orig_builtins.ascii, _ascii)
    register_patch(orig_builtins.bin, _bin)
    register_patch(orig_builtins.callable, _callable)
    register_patch(orig_builtins.chr, _chr)
    register_patch(orig_builtins.eval, _eval)
    register_patch(orig_builtins.format, _format)
    register_patch(orig_builtins.getattr, _getattr)
    register_patch(orig_builtins.hasattr, _hasattr)
    register_patch(orig_builtins.hash, _hash)
    register_patch(orig_builtins.isinstance, _isinstance)
    register_patch(orig_builtins.issubclass, _issubclass)
    register_patch(orig_builtins.len, _len)
    register_patch(orig_builtins.ord, _ord)
    register_patch(orig_builtins.pow, _pow)
    register_patch(orig_builtins.repr, _repr)
    register_patch(orig_builtins.setattr, _setattr)
    register_patch(orig_builtins.sorted, _sorted)
    register_patch(orig_builtins.type, _type)

    # Patches on constructors
    register_patch(orig_builtins.bytearray, _bytearray)
    register_patch(orig_builtins.bytes, _bytes)
    register_patch(orig_builtins.float, _float)
    register_patch(orig_builtins.int, _int)

    # Patches on str
    names_to_str_patch = [
        "center",
        "count",
        "encode",
        "endswith",
        "expandtabs",
        "find",
        "index",
        "ljust",
        "lstrip",
        "partition",
        "replace",
        "rfind",
        "rindex",
        "rjust",
        "rpartition",
        "rsplit",
        "rstrip",
        "split",
        "splitlines",
        "strip",
        "translate",
        "zfill",
    ]
    if sys.version_info >= (3, 9):
        names_to_str_patch.append("removeprefix")
        names_to_str_patch.append("removesuffix")
    for name in names_to_str_patch:
        orig_impl = getattr(orig_builtins.str, name)
        register_patch(orig_impl, with_realized_args(orig_impl))
        bytes_orig_impl = getattr(orig_builtins.bytes, name, None)
        if bytes_orig_impl is not None:
            register_patch(bytes_orig_impl, with_realized_args(bytes_orig_impl))

    register_patch(orig_builtins.str.format, _str_format)
    register_patch(orig_builtins.str.format_map, _str_format_map)
    register_patch(orig_builtins.str.startswith, _str_startswith)
    register_patch(orig_builtins.str.__contains__, _str_contains)
    register_patch(orig_builtins.str.join, _str_join)
    register_patch(orig_builtins.bytes.join, _bytes_join)
    register_patch(orig_builtins.bytearray.join, _bytearray_join)

    # TODO: override str.__new__ to make symbolic strings

    # Patches on list
    register_patch(orig_builtins.list.index, _list_index)

    # Patches on int
    register_patch(orig_builtins.int.from_bytes, _int_from_bytes)

    # Patches on float
    register_patch(
        orig_builtins.float.fromhex, with_realized_args(orig_builtins.float.fromhex)
    )

    setup_binops()<|MERGE_RESOLUTION|>--- conflicted
+++ resolved
@@ -19,7 +19,6 @@
 import sys
 from sys import maxunicode
 import typing
-<<<<<<< HEAD
 from typing import (
     Any,
     ByteString,
@@ -49,10 +48,6 @@
     BinaryIO,
     TextIO,
 )
-=======
-from typing import *
-import string
->>>>>>> 6786f166
 
 from crosshair.abcstring import AbcString
 from crosshair.core import deep_realize
