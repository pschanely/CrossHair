--- conflicted
+++ resolved
@@ -827,15 +827,11 @@
 
     def test_upper_fail(self) -> None:
         def f(s: str) -> str:
-<<<<<<< HEAD
-            """post: __return__ != "FOOBAR" """
-=======
             """
             pre: len(s) == 1
             pre: s != "F"
             post: __return__ != "F"
             """
->>>>>>> 812e7df3
             return s.upper()
 
         # TODO: make this use case more efficient.
@@ -2126,14 +2122,10 @@
         self.assertEqual(*check_fail(f))
 
     def test_symbolic_types_without_literal_types(self) -> None:
-<<<<<<< HEAD
-        def f(typ1: Type, typ2: Type, typ3: Type):
-            """post: implies(_, issubclass(typ1, typ3))"""
-=======
+
         def f(typ1: Type, typ2: Type[bool], typ3: Type):
             """ post: implies(_, issubclass(typ1, typ3)) """
             # The counterexample we expect: typ1==str typ2==bool typ3==int
->>>>>>> 812e7df3
             return issubclass(typ2, typ3) and typ2 != typ3
 
         self.assertEqual(
