import copy
import dataclasses
import dis
import inspect
import sys
import time
from typing import Callable, Dict, Iterable, List, Optional, Set, Tuple, Union

from crosshair.condition_parser import condition_parser
from crosshair.core import ExceptionFilter, Patched, deep_realize, gen_args, realize
from crosshair.fnutil import FunctionInfo
from crosshair.options import AnalysisOptions
from crosshair.statespace import (
    CallAnalysis,
    RootNode,
    StateSpace,
    StateSpaceContext,
    VerificationStatus,
)
from crosshair.test_util import flexible_equal
from crosshair.tracers import (
    COMPOSITE_TRACER,
    CoverageResult,
    CoverageTracingModule,
    NoTracing,
    PushedModule,
    ResumedTracing,
)
from crosshair.util import IgnoreAttempt, UnexploredPath, debug, CrosshairUnsupported


@dataclasses.dataclass
class Result:
    return_repr: str
    error: Optional[str]
    post_execution_args: Dict[str, str]

    def get_differing_arg_mutations(self, other: "Result") -> Set[str]:
        args1 = self.post_execution_args
        args2 = other.post_execution_args
        differing_args: Set[str] = set()
        for arg in set(args1.keys()) | args2.keys():
            if arg in args1 and arg in args2 and args1[arg] != args2[arg]:
                differing_args.add(arg)
        return differing_args

    def describe(self, args_to_show: Set[str]) -> str:
        ret = []
        if self.error is not None:
            ret.append(f"raises {self.error}")
        if self.return_repr != "None":
            ret.append(f"returns {self.return_repr}")
        if args_to_show:
            if ret:
                ret.append(", ")
            ret.append("after execution ")
            ret.append(
                ", ".join(
                    f"{arg}={self.post_execution_args[arg]}" for arg in args_to_show
                )
            )
        # last resort, be explicit about returning none:
        if not ret:
            ret.append("returns None")
        return "".join(ret)


def describe_behavior(
    fn: Callable, args: inspect.BoundArguments
) -> Tuple[object, Optional[str]]:
    with ExceptionFilter() as efilter:
        ret = fn(*args.args, **args.kwargs)
        return (ret, None)
    if efilter.user_exc is not None:
        exc = efilter.user_exc[0]
        debug("user-level exception found", repr(exc), *efilter.user_exc[1])
        return (None, exc)
    if efilter.ignore:
        return (None, "IgnoreAttempt")
    assert False


@dataclasses.dataclass
class BehaviorDiff:
    args: Dict[str, str]
    result1: Result
    result2: Result
    coverage1: CoverageResult
    coverage2: CoverageResult

    def reverse(self) -> "BehaviorDiff":
        return BehaviorDiff(
            self.args, self.result2, self.result1, self.coverage2, self.coverage1
        )


def diff_scorer(
    check_opcodes1: Set[int], check_opcodes2: Set[int]
) -> Callable[[BehaviorDiff], Tuple[float, float]]:
    """
    Create a function to score the usefulness of behavior diffs.

    We aim for a minimal number of examples that gives as much coverage of the
    differing opcodes as possible.
    We break ties on smaller examples. (repr-string-length-wise)
    """
    pass  # for pydocstyle

    def scorer(diff: BehaviorDiff) -> Tuple[float, float]:
        coverage1 = diff.coverage1
        coverage2 = diff.coverage2
        total_opcodes = len(coverage1.all_offsets) + len(coverage2.all_offsets)
        cover1 = len(coverage1.offsets_covered & check_opcodes1)
        cover2 = len(coverage2.offsets_covered & check_opcodes2)
        cover_score = (cover1 + cover2) / total_opcodes
        strlen_score = len(str(diff))
        return (cover_score, strlen_score)

    return scorer


def diff_behavior(
    ctxfn1: FunctionInfo, ctxfn2: FunctionInfo, options: AnalysisOptions,
    exception_equivalence: str = 'type_and_message'
) -> Union[str, List[BehaviorDiff]]:
    fn1, sig1 = ctxfn1.callable()
    fn2, sig2 = ctxfn2.callable()
    debug("Resolved signature:", sig1)
    all_diffs: List[BehaviorDiff] = []
    half1, half2 = options.split_limits(0.5)
    with condition_parser(
        options.analysis_kind
    ), Patched(), COMPOSITE_TRACER, NoTracing():
        # We attempt both orderings of functions. This helps by:
        # (1) avoiding code path explosions in one of the functions
        # (2) using both signatures (in case they differ)
        all_diffs.extend(diff_behavior_with_signature(fn1, fn2, sig1, half1, exception_equivalence))
        all_diffs.extend(
            diff.reverse()
            for diff in diff_behavior_with_signature(fn2, fn1, sig2, half2, exception_equivalence)
        )
    debug("diff candidates:", all_diffs)
    # greedily pick results:
    result_diffs = []
    opcodeset1 = set(i.offset for i in dis.get_instructions(fn1.__code__))
    opcodeset2 = set(i.offset for i in dis.get_instructions(fn2.__code__))
    while all_diffs:
        scorer = diff_scorer(opcodeset1, opcodeset2)
        selection = max(all_diffs, key=scorer)
        (num_opcodes, _) = scorer(selection)
        debug("Considering input", selection.args, " num opcodes=", num_opcodes)
        if num_opcodes == 0:
            break
        all_diffs.remove(selection)
        result_diffs.append(selection)
        coverage1, coverage2 = selection.coverage1, selection.coverage2
        if coverage1 is not None and coverage2 is not None:
            opcodeset1 -= coverage1.offsets_covered
            opcodeset2 -= coverage2.offsets_covered
    return result_diffs


def diff_behavior_with_signature(
    fn1: Callable, fn2: Callable, sig: inspect.Signature, options: AnalysisOptions,
    exception_equivalence: str
) -> Iterable[BehaviorDiff]:
    search_root = RootNode()
    condition_start = time.monotonic()
    max_uninteresting_iterations = options.get_max_uninteresting_iterations()
    for i in range(1, options.max_iterations):
        debug("Iteration ", i)
        itr_start = time.monotonic()
        if itr_start > condition_start + options.per_condition_timeout:
            debug(
                "Stopping due to --per_condition_timeout=",
                options.per_condition_timeout,
            )
            return
        options.incr("num_paths")
        per_path_timeout = options.get_per_path_timeout()
        space = StateSpace(
            execution_deadline=itr_start + per_path_timeout,
            model_check_timeout=per_path_timeout / 2,
            search_root=search_root,
        )
        with StateSpaceContext(space):
            output = None
            try:
                with ResumedTracing():
                    (verification_status, output) = run_iteration(fn1, fn2, sig, space, exception_equivalence)
            except IgnoreAttempt:
                verification_status = None
            except UnexploredPath:
                verification_status = VerificationStatus.UNKNOWN
            debug("Verification status:", verification_status)
            top_analysis, exhausted = space.bubble_status(
                CallAnalysis(verification_status)
            )
            if output:
                yield output
            if exhausted:
                debug("Stopping due to code path exhaustion. (yay!)")
                options.incr("exhaustion")
                break
            if max_uninteresting_iterations != sys.maxsize:
                iters_since_discovery = getattr(
                    search_root.pathing_oracle, "iters_since_discovery"
                )
                assert isinstance(iters_since_discovery, int)
                debug("iters_since_discovery", iters_since_discovery)
                if iters_since_discovery > max_uninteresting_iterations:
                    debug(
                        "Stopping due to --max_uninteresting_iterations=",
                        max_uninteresting_iterations,
                    )
                    break


def check_exception_equivalence(exception_equivalence_type: str,
                                exc1: Exception, exc2: Exception) -> bool:
    if exception_equivalence_type == 'all':
        return True
    elif exception_equivalence_type == 'same_type':
        return type(exc1) == type(exc2)
    elif exception_equivalence_type == 'type_and_message':
        return repr(exc1) == repr(exc2)
    else:
        raise CrosshairUnsupported("Invalid exception_equivalence type")

def run_iteration(
    fn1: Callable, fn2: Callable, sig: inspect.Signature, space: StateSpace,
    exception_equivalence: str
) -> Tuple[Optional[VerificationStatus], Optional[BehaviorDiff]]:
    with NoTracing():
        original_args = gen_args(sig)
    args1 = copy.deepcopy(original_args)
    args2 = copy.deepcopy(original_args)

    with NoTracing():
        coverage_manager = CoverageTracingModule(fn1, fn2)
    with ExceptionFilter() as efilter, PushedModule(coverage_manager):
        result1 = describe_behavior(fn1, args1)
        result2 = describe_behavior(fn2, args2)
        space.detach_path()
<<<<<<< HEAD
        if args1 == args2 and \
            (result1 == result2 or
             (isinstance(result1[1], Exception)
                and isinstance(result2[1], Exception)
                and check_exception_equivalence(exception_equivalence, result1[1], result2[1])
             )
            ):
            # Functions are equivalent if both have the same result, or both throw the same error.
=======
        if flexible_equal(result1, result2) and flexible_equal(args1, args2):
>>>>>>> 233083e8
            debug("Functions equivalent")
            return (VerificationStatus.CONFIRMED, None)
        debug("Functions differ")
        realized_args = {
            k: repr(deep_realize(v)) for (k, v) in original_args.arguments.items()
        }
        post_execution_args1 = {
            k: repr(deep_realize(v)) for k, v in args1.arguments.items()
        }
        post_execution_args2 = {
            k: repr(deep_realize(v)) for k, v in args2.arguments.items()
        }
        diff = BehaviorDiff(
            realized_args,
            Result(
                repr(deep_realize(result1[0])),
                realize(repr(result1[1])),
                post_execution_args1,
            ),
            Result(
                repr(deep_realize(result2[0])),
                realize(repr(result2[1])),
                post_execution_args2,
            ),
            coverage_manager.get_results(fn1),
            coverage_manager.get_results(fn2),
        )
        return (VerificationStatus.REFUTED, diff)
    if efilter.user_exc:
        debug(
            "User-level exception found", repr(efilter.user_exc[0]), efilter.user_exc[1]
        )
    return (None, None)<|MERGE_RESOLUTION|>--- conflicted
+++ resolved
@@ -242,18 +242,14 @@
         result1 = describe_behavior(fn1, args1)
         result2 = describe_behavior(fn2, args2)
         space.detach_path()
-<<<<<<< HEAD
-        if args1 == args2 and \
-            (result1 == result2 or
+        if flexible_equal(args1, args2) and \
+            (flexible_equal(result1, result2) or
              (isinstance(result1[1], Exception)
                 and isinstance(result2[1], Exception)
                 and check_exception_equivalence(exception_equivalence, result1[1], result2[1])
              )
             ):
             # Functions are equivalent if both have the same result, or both throw the same error.
-=======
-        if flexible_equal(result1, result2) and flexible_equal(args1, args2):
->>>>>>> 233083e8
             debug("Functions equivalent")
             return (VerificationStatus.CONFIRMED, None)
         debug("Functions differ")
