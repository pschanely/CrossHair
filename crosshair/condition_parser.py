--- conflicted
+++ resolved
@@ -108,20 +108,6 @@
 
 def get_doc_lines(thing: object) -> Iterable[Tuple[int, str]]:
     _filename, line_num, lines = sourcelines(thing)  # type:ignore
-<<<<<<< HEAD
-    line_num += len(lines) - 1
-    line_numbers = {}
-    for line in reversed(lines):
-        line_numbers[strip_comment_line(line)] = line_num
-        line_num -= 1
-    for line in doc.split("\n"):
-        ls = strip_comment_line(line)
-        try:
-            lineno = line_numbers[ls]
-        except KeyError:
-            continue
-        yield (lineno, line)
-=======
     if not lines:
         return
     try:
@@ -157,7 +143,6 @@
             yield (line_num + idx, line)
             if replaced:
                 return
->>>>>>> 3be693da
 
 
 class ImpliesTransformer(ast.NodeTransformer):
